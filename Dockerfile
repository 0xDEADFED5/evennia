#####
# Base docker image for running Evennia-based games in a container.
#
# Install:
#   install `docker` (http://docker.com)
#
# Usage:
#    cd to a folder where you want your game data to be (or where it already is).
#
#	docker run -it -p 4000:4000 -p 4001:4001 -p 4005:4005 -v $PWD:/usr/src/game evennia/evennia
#
#    (If your OS does not support $PWD, replace it with the full path to your current
#    folder).
#
#    You will end up in a shell where the `evennia` command is available. From here you
#    can install and run the game normally. Use Ctrl-D to exit the evennia docker container.
#
# The evennia/evennia base image is found on DockerHub and can also be used
# as a base for creating your own custom containerized Evennia game. For more
# info, see https://github.com/evennia/evennia/wiki/Running%20Evennia%20in%20Docker .
#
FROM alpine

MAINTAINER www.evennia.com

# install compilation environment
RUN apk update && apk add python py-pip python-dev py-setuptools gcc \
musl-dev jpeg-dev zlib-dev bash py2-openssl procps

# add the project source
ADD . /usr/src/evennia

# install dependencies
<<<<<<< HEAD
RUN pip install --upgrade pip && pip install /usr/src/evennia --trusted-host pypi.python.org
=======
RUN pip install -e /usr/src/evennia --trusted-host pypi.python.org
RUN pip install cryptography pyasn1 service_identity
>>>>>>> bdba1eac

# add the game source when rebuilding a new docker image from inside
# a game dir
ONBUILD ADD . /usr/src/game

# make the game source hierarchy persistent with a named volume.
# mount on-disk game location here when using the container
# to just get an evennia environment.
VOLUME /usr/src/game

# set the working directory
WORKDIR /usr/src/game

# set bash prompt
ENV PS1 "evennia|docker \w $ "

# startup a shell when we start the container
ENTRYPOINT bash -c "source /usr/src/evennia/bin/unix/evennia-docker-start.sh"

# expose the telnet, webserver and websocket client ports
EXPOSE 4000 4001 4005<|MERGE_RESOLUTION|>--- conflicted
+++ resolved
@@ -31,12 +31,8 @@
 ADD . /usr/src/evennia
 
 # install dependencies
-<<<<<<< HEAD
-RUN pip install --upgrade pip && pip install /usr/src/evennia --trusted-host pypi.python.org
-=======
-RUN pip install -e /usr/src/evennia --trusted-host pypi.python.org
+RUN pip install --upgrade pip && pip install -e /usr/src/evennia --trusted-host pypi.python.org
 RUN pip install cryptography pyasn1 service_identity
->>>>>>> bdba1eac
 
 # add the game source when rebuilding a new docker image from inside
 # a game dir
