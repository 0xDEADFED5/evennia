"""
This module defines the basic `DefaultObject` and its children
`DefaultCharacter`, `DefaultAccount`, `DefaultRoom` and `DefaultExit`.
These are the (default) starting points for all in-game visible
entities.

"""
import time
from builtins import object
from future.utils import listvalues, with_metaclass

from django.conf import settings

from evennia.typeclasses.models import TypeclassBase
from evennia.typeclasses.attributes import NickHandler
from evennia.objects.manager import ObjectManager
from evennia.objects.models import ObjectDB
from evennia.scripts.scripthandler import ScriptHandler
from evennia.commands import cmdset, command
from evennia.commands.cmdsethandler import CmdSetHandler
from evennia.commands import cmdhandler
from evennia.utils import logger
from evennia.utils.utils import (variable_from_module, lazy_property,
                                 make_iter, to_unicode, is_iter)
from django.utils.translation import ugettext as _

_MULTISESSION_MODE = settings.MULTISESSION_MODE

_ScriptDB = None
_SESSIONS = None

_AT_SEARCH_RESULT = variable_from_module(*settings.SEARCH_AT_RESULT.rsplit('.', 1))
# the sessid_max is based on the length of the db_sessid csv field (excluding commas)
_SESSID_MAX = 16 if _MULTISESSION_MODE in (1, 3) else 1


class ObjectSessionHandler(object):
    """
    Handles the get/setting of the sessid
    comma-separated integer field
    """
    def __init__(self, obj):
        """
        Initializes the handler.

        Args:
            obj (Object): The object on which the handler is defined.

        """
        self.obj = obj
        self._sessid_cache = []
        self._recache()

    def _recache(self):
        global _SESSIONS
        if not _SESSIONS:
            from evennia.server.sessionhandler import SESSIONS as _SESSIONS
        self._sessid_cache = list(set(int(val) for val in (self.obj.db_sessid or "").split(",") if val))
        if any(sessid for sessid in self._sessid_cache if sessid not in _SESSIONS):
            # cache is out of sync with sessionhandler! Only retain the ones in the handler.
            self._sessid_cache = [sessid for sessid in self._sessid_cache if sessid in _SESSIONS]
            self.obj.db_sessid = ",".join(str(val) for val in self._sessid_cache)
            self.obj.save(update_fields=["db_sessid"])

    def get(self, sessid=None):
        """
        Get the sessions linked to this Object.

        Args:
            sessid (int, optional): A specific session id.

        Returns:
            sessions (list): The sessions connected to this object. If `sessid` is given,
                this is a list of one (or zero) elements.

        Notes:
            Aliased to `self.all()`.

        """
        global _SESSIONS
        if not _SESSIONS:
            from evennia.server.sessionhandler import SESSIONS as _SESSIONS
        if sessid:
            sessions = [_SESSIONS[sessid] if sessid in _SESSIONS else None] if sessid in self._sessid_cache else []
        else:
            sessions = [_SESSIONS[ssid] if ssid in _SESSIONS else None for ssid in self._sessid_cache]
        if None in sessions:
            # this happens only if our cache has gone out of sync with the SessionHandler.
            self._recache()
            return self.get(sessid=sessid)
        return sessions

    def all(self):
        """
        Alias to get(), returning all sessions.

        Returns:
            sessions (list): All sessions.

        """
        return self.get()

    def add(self, session):
        """
        Add session to handler.

        Args:
            session (Session or int): Session or session id to add.

        Notes:
            We will only add a session/sessid if this actually also exists
            in the the core sessionhandler.

        """
        global _SESSIONS
        if not _SESSIONS:
            from evennia.server.sessionhandler import SESSIONS as _SESSIONS
        try:
            sessid = session.sessid
        except AttributeError:
            sessid = session

        sessid_cache = self._sessid_cache
        if sessid in _SESSIONS and sessid not in sessid_cache:
            if len(sessid_cache) >= _SESSID_MAX:
                return
            sessid_cache.append(sessid)
            self.obj.db_sessid = ",".join(str(val) for val in sessid_cache)
            self.obj.save(update_fields=["db_sessid"])

    def remove(self, session):
        """
        Remove session from handler.

        Args:
            session (Session or int): Session or session id to remove.

        """
        try:
            sessid = session.sessid
        except AttributeError:
            sessid = session

        sessid_cache = self._sessid_cache
        if sessid in sessid_cache:
            sessid_cache.remove(sessid)
            self.obj.db_sessid = ",".join(str(val) for val in sessid_cache)
            self.obj.save(update_fields=["db_sessid"])

    def clear(self):
        """
        Clear all handled sessids.

        """
        self._sessid_cache = []
        self.obj.db_sessid = None
        self.obj.save(update_fields=["db_sessid"])

    def count(self):
        """
        Get amount of sessions connected.

        Returns:
            sesslen (int): Number of sessions handled.

        """
        return len(self._sessid_cache)


#
# Base class to inherit from.


class DefaultObject(with_metaclass(TypeclassBase, ObjectDB)):
    """
    This is the root typeclass object, representing all entities that
    have an actual presence in-game. DefaultObjects generally have a
    location. They can also be manipulated and looked at. Game
    entities you define should inherit from DefaultObject at some distance.

    It is recommended to create children of this class using the
    `evennia.create_object()` function rather than to initialize the class
    directly - this will both set things up and efficiently save the object
    without `obj.save()` having to be called explicitly.

    """
    objects = ObjectManager()

    # on-object properties

    @lazy_property
    def cmdset(self):
        return CmdSetHandler(self, True)

    @lazy_property
    def scripts(self):
        return ScriptHandler(self)

    @lazy_property
    def nicks(self):
        return NickHandler(self)

    @lazy_property
    def sessions(self):
        return ObjectSessionHandler(self)

    @property
    def has_account(self):
        """
        Convenience property for checking if an active account is
        currently connected to this object.

        """
        return self.sessions.count()

    @property
    def is_superuser(self):
        """
        Check if user has an account, and if so, if it is a superuser.

        """
        return self.db_account and self.db_account.is_superuser \
            and not self.db_account.attributes.get("_quell")

    def contents_get(self, exclude=None):
        """
        Returns the contents of this object, i.e. all
        objects that has this object set as its location.
        This should be publically available.

        Args:
            exclude (Object): Object to exclude from returned
                contents list

        Returns:
            contents (list): List of contents of this Object.

        Notes:
            Also available as the `contents` property.

        """
        con = self.contents_cache.get(exclude=exclude)
        # print "contents_get:", self, con, id(self), calledby()  # DEBUG
        return con
    contents = property(contents_get)

    @property
    def exits(self):
        """
        Returns all exits from this object, i.e. all objects at this
        location having the property destination != `None`.
        """
        return [exi for exi in self.contents if exi.destination]

    # main methods

    def get_display_name(self, looker, **kwargs):
        """
        Displays the name of the object in a viewer-aware manner.

        Args:
            looker (TypedObject): The object or account that is looking
                at/getting inforamtion for this object.

        Returns:
            name (str): A string containing the name of the object,
                including the DBREF if this user is privileged to control
                said object.

        Notes:
            This function could be extended to change how object names
            appear to users in character, but be wary. This function
            does not change an object's keys or aliases when
            searching, and is expected to produce something useful for
            builders.

        """
        if self.locks.check_lockstring(looker, "perm(Builder)"):
            return "{}(#{})".format(self.name, self.id)
        return self.name

    def search(self, searchdata,
               global_search=False,
               use_nicks=True,  # should this default to off?
               typeclass=None,
               location=None,
               attribute_name=None,
               quiet=False,
               exact=False,
               candidates=None,
               nofound_string=None,
               multimatch_string=None,
               use_dbref=True):
        """
        Returns an Object matching a search string/condition

        Perform a standard object search in the database, handling
        multiple results and lack thereof gracefully. By default, only
        objects in the current `location` of `self` or its inventory are searched for.

        Args:
            searchdata (str or obj): Primary search criterion. Will be matched
                against `object.key` (with `object.aliases` second) unless
                the keyword attribute_name specifies otherwise.
                **Special strings:**
                - `#<num>`: search by unique dbref. This is always
                   a global search.
                - `me,self`: self-reference to this object
                - `<num>-<string>` - can be used to differentiate
                   between multiple same-named matches
            global_search (bool): Search all objects globally. This is overruled
                by `location` keyword.
            use_nicks (bool): Use nickname-replace (nicktype "object") on `searchdata`.
            typeclass (str or Typeclass, or list of either): Limit search only
                to `Objects` with this typeclass. May be a list of typeclasses
                for a broader search.
            location (Object or list): Specify a location or multiple locations
                to search. Note that this is used to query the *contents* of a
                location and will not match for the location itself -
                if you want that, don't set this or use `candidates` to specify
                exactly which objects should be searched.
            attribute_name (str): Define which property to search. If set, no
                key+alias search will be performed. This can be used
                to search database fields (db_ will be automatically
                prepended), and if that fails, it will try to return
                objects having Attributes with this name and value
                equal to searchdata. A special use is to search for
                "key" here if you want to do a key-search without
                including aliases.
            quiet (bool): don't display default error messages - this tells the
                search method that the user wants to handle all errors
                themselves. It also changes the return value type, see
                below.
            exact (bool): if unset (default) - prefers to match to beginning of
                string rather than not matching at all. If set, requires
                exact mathing of entire string.
            candidates (list of objects): this is an optional custom list of objects
                to search (filter) between. It is ignored if `global_search`
                is given. If not set, this list will automatically be defined
                to include the location, the contents of location and the
                caller's contents (inventory).
            nofound_string (str):  optional custom string for not-found error message.
            multimatch_string (str): optional custom string for multimatch error header.
            use_dbref (bool, optional): if False, treat a given #dbref strings as a
                normal string rather than database ids.

        Returns:
            match (Object, None or list): will return an Object/None if `quiet=False`,
                otherwise it will return a list of 0, 1 or more matches.

        Notes:
            To find Accounts, use eg. `evennia.account_search`. If
            `quiet=False`, error messages will be handled by
            `settings.SEARCH_AT_RESULT` and echoed automatically (on
            error, return will be `None`). If `quiet=True`, the error
            messaging is assumed to be handled by the caller.

        """
        is_string = isinstance(searchdata, basestring)

        if is_string:
            # searchdata is a string; wrap some common self-references
            if searchdata.lower() in ("here", ):
                return [self.location] if quiet else self.location
            if searchdata.lower() in ("me", "self",):
                return [self] if quiet else self

        if use_nicks:
            # do nick-replacement on search
            searchdata = self.nicks.nickreplace(searchdata, categories=("object", "account"), include_account=True)

        if (global_search or (is_string and searchdata.startswith("#") and
                              len(searchdata) > 1 and searchdata[1:].isdigit())):
            # only allow exact matching if searching the entire database
            # or unique #dbrefs
            exact = True
        elif candidates is None:
            # no custom candidates given - get them automatically
            if location:
                # location(s) were given
                candidates = []
                for obj in make_iter(location):
                    candidates.extend(obj.contents)
            else:
                # local search. Candidates are taken from
                # self.contents, self.location and
                # self.location.contents
                location = self.location
                candidates = self.contents
                if location:
                    candidates = candidates + [location] + location.contents
                else:
                    # normally we don't need this since we are
                    # included in location.contents
                    candidates.append(self)

        results = ObjectDB.objects.object_search(searchdata,
                                                 attribute_name=attribute_name,
                                                 typeclass=typeclass,
                                                 candidates=candidates,
                                                 exact=exact,
                                                 use_dbref=use_dbref)
        if quiet:
            return results
        return _AT_SEARCH_RESULT(results, self, query=searchdata,
                                 nofound_string=nofound_string, multimatch_string=multimatch_string)

    def search_account(self, searchdata, quiet=False):
        """
        Simple shortcut wrapper to search for accounts, not characters.

        Args:
            searchdata (str): Search criterion - the key or dbref of the account
                to search for. If this is "here" or "me", search
                for the account connected to this object.
            quiet (bool): Returns the results as a list rather than
                echo eventual standard error messages. Default `False`.

        Returns:
            result (Account, None or list): Just what is returned depends on
                the `quiet` setting:
                    - `quiet=True`: No match or multumatch auto-echoes errors
                      to self.msg, then returns `None`. The esults are passed
                      through `settings.SEARCH_AT_RESULT` and
                      `settings.SEARCH_AT_MULTIMATCH_INPUT`. If there is a
                      unique match, this will be returned.
                    - `quiet=True`: No automatic error messaging is done, and
                      what is returned is always a list with 0, 1 or more
                      matching Accounts.

        """
        if isinstance(searchdata, basestring):
            # searchdata is a string; wrap some common self-references
            if searchdata.lower() in ("me", "self",):
                return [self.account] if quiet else self.account

        results = self.account.__class__.objects.account_search(searchdata)

        if quiet:
            return results
        return _AT_SEARCH_RESULT(results, self, query=searchdata)

    def execute_cmd(self, raw_string, session=None, **kwargs):
        """
        Do something as this object. This is never called normally,
        it's only used when wanting specifically to let an object be
        the caller of a command. It makes use of nicks of eventual
        connected accounts as well.

        Args:
            raw_string (string): Raw command input
            session (Session, optional): Session to
                return results to

        Kwargs:
            Other keyword arguments will be added to the found command
            object instace as variables before it executes.  This is
            unused by default Evennia but may be used to set flags and
            change operating paramaters for commands at run-time.

        Returns:
            defer (Deferred): This is an asynchronous Twisted object that
                will not fire until the command has actually finished
                executing. To overload this one needs to attach
                callback functions to it, with addCallback(function).
                This function will be called with an eventual return
                value from the command execution. This return is not
                used at all by Evennia by default, but might be useful
                for coders intending to implement some sort of nested
                command structure.

        """
        # nick replacement - we require full-word matching.
        # do text encoding conversion
        raw_string = to_unicode(raw_string)
        raw_string = self.nicks.nickreplace(raw_string, categories=("inputline", "channel"), include_account=True)
        return cmdhandler.cmdhandler(self, raw_string, callertype="object", session=session, **kwargs)

    def msg(self, text=None, from_obj=None, session=None, options=None, **kwargs):
        """
        Emits something to a session attached to the object.

        Args:
            text (str or tuple, optional): The message to send. This
                is treated internally like any send-command, so its
                value can be a tuple if sending multiple arguments to
                the `text` oob command.
            from_obj (obj, optional): object that is sending. If
                given, at_msg_send will be called. This value will be
                passed on to the protocol.
            session (Session or list, optional): Session or list of
                Sessions to relay data to, if any. If set, will force send
                to these sessions. If unset, who receives the message
                depends on the MULTISESSION_MODE.
            options (dict, optional): Message-specific option-value
                pairs. These will be applied at the protocol level.
        Kwargs:
            any (string or tuples): All kwarg keys not listed above
                will be treated as send-command names and their arguments
                (which can be a string or a tuple).

        Notes:
            `at_msg_receive` will be called on this Object.
            All extra kwargs will be passed on to the protocol.

        """
        # try send hooks
        if from_obj:
            try:
                from_obj.at_msg_send(text=text, to_obj=self, **kwargs)
            except Exception:
                logger.log_trace()
        try:
            if not self.at_msg_receive(text=text, **kwargs):
                # if at_msg_receive returns false, we abort message to this object
                return
        except Exception:
            logger.log_trace()

        kwargs["options"] = options

        # relay to session(s)
        sessions = make_iter(session) if session else self.sessions.all()
        for session in sessions:
            session.data_out(text=text, **kwargs)

    def for_contents(self, func, exclude=None, **kwargs):
        """
        Runs a function on every object contained within this one.

        Args:
            func (callable): Function to call. This must have the
                formal call sign func(obj, **kwargs), where obj is the
                object currently being processed and `**kwargs` are
                passed on from the call to `for_contents`.
            exclude (list, optional): A list of object not to call the
                function on.

        Kwargs:
            Keyword arguments will be passed to the function for all objects.
        """
        contents = self.contents
        if exclude:
            exclude = make_iter(exclude)
            contents = [obj for obj in contents if obj not in exclude]
        for obj in contents:
            func(obj, **kwargs)

    def msg_contents(self, text=None, exclude=None, from_obj=None, mapping=None, **kwargs):
        """
        Emits a message to all objects inside this object.

        Args:
            text (str or tuple): Message to send. If a tuple, this should be
                on the valid OOB outmessage form `(message, {kwargs})`,
                where kwargs are optional data passed to the `text`
                outputfunc.
            exclude (list, optional): A list of objects not to send to.
            from_obj (Object, optional): An object designated as the
                "sender" of the message. See `DefaultObject.msg()` for
                more info.
            mapping (dict, optional): A mapping of formatting keys
                `{"key":<object>, "key2":<object2>,...}. The keys
                must match `{key}` markers in the `text` if this is a string or
                in the internal `message` if `text` is a tuple. These
                formatting statements will be
                replaced by the return of `<object>.get_display_name(looker)`
                for every looker in contents that receives the
                message. This allows for every object to potentially
                get its own customized string.
        Kwargs:
            Keyword arguments will be passed on to `obj.msg()` for all
            messaged objects.

        Notes:
            The `mapping` argument is required if `message` contains
            {}-style format syntax. The keys of `mapping` should match
            named format tokens, and its values will have their
            `get_display_name()` function called for  each object in
            the room before substitution. If an item in the mapping does
            not have `get_display_name()`, its string value will be used.

        Example:
            Say Char is a Character object and Npc is an NPC object:

            char.location.msg_contents(
                "{attacker} kicks {defender}",
                mapping=dict(attacker=char, defender=npc), exclude=(char, npc))

            This will result in everyone in the room seeing 'Char kicks NPC'
            where everyone may potentially see different results for Char and Npc
            depending on the results of `char.get_display_name(looker)` and
            `npc.get_display_name(looker)` for each particular onlooker

        """
        # we also accept an outcommand on the form (message, {kwargs})
        is_outcmd = text and is_iter(text)
        inmessage = text[0] if is_outcmd else text
        outkwargs = text[1] if is_outcmd and len(text) > 1 else {}

        contents = self.contents
        if exclude:
            exclude = make_iter(exclude)
            contents = [obj for obj in contents if obj not in exclude]
        for obj in contents:
            if mapping:
                substitutions = {t: sub.get_display_name(obj)
                                 if hasattr(sub, 'get_display_name')
                                 else str(sub) for t, sub in mapping.items()}
                outmessage = inmessage.format(**substitutions)
            else:
                outmessage = inmessage
            obj.msg(text=(outmessage, outkwargs), from_obj=from_obj, **kwargs)

    def move_to(self, destination, quiet=False,
                emit_to_obj=None, use_destination=True, to_none=False, move_hooks=True,
                **kwargs):
        """
        Moves this object to a new location.

        Args:
            destination (Object): Reference to the object to move to. This
                can also be an exit object, in which case the
                destination property is used as destination.
            quiet (bool): If true, turn off the calling of the emit hooks
                (announce_move_to/from etc)
            emit_to_obj (Object): object to receive error messages
            use_destination (bool): Default is for objects to use the "destination"
                 property of destinations as the target to move to. Turning off this
                 keyword allows objects to move "inside" exit objects.
            to_none (bool): Allow destination to be None. Note that no hooks are run when
                 moving to a None location. If you want to run hooks, run them manually
                 (and make sure they can manage None locations).
            move_hooks (bool): If False, turn off the calling of move-related hooks
                (at_before/after_move etc) with quiet=True, this is as quiet a move
                as can be done.

        Kwargs:
          Passed on to announce_move_to and announce_move_from hooks.

        Returns:
            result (bool): True/False depending on if there were problems with the move.
                    This method may also return various error messages to the
                    `emit_to_obj`.

        Notes:
            No access checks are done in this method, these should be handled before
            calling `move_to`.

            The `DefaultObject` hooks called (if `move_hooks=True`) are, in order:

             1. `self.at_before_move(destination)` (if this returns False, move is aborted)
             2. `source_location.at_object_leave(self, destination)`
             3. `self.announce_move_from(destination)`
             4. (move happens here)
             5. `self.announce_move_to(source_location)`
             6. `destination.at_object_receive(self, source_location)`
             7. `self.at_after_move(source_location)`

        """
        def logerr(string="", err=None):
            """Simple log helper method"""
            logger.log_trace()
            self.msg("%s%s" % (string, "" if err is None else " (%s)" % err))
            return

        errtxt = _("Couldn't perform move ('%s'). Contact an admin.")
        if not emit_to_obj:
            emit_to_obj = self

        if not destination:
            if to_none:
                # immediately move to None. There can be no hooks called since
                # there is no destination to call them with.
                self.location = None
                return True
            emit_to_obj.msg(_("The destination doesn't exist."))
            return False
        if destination.destination and use_destination:
            # traverse exits
            destination = destination.destination

        # Before the move, call eventual pre-commands.
        if move_hooks:
            try:
                if not self.at_before_move(destination):
                    return False
            except Exception as err:
                logerr(errtxt % "at_before_move()", err)
                return False

        # Save the old location
        source_location = self.location

        # Call hook on source location
        if move_hooks and source_location:
            try:
                source_location.at_object_leave(self, destination)
            except Exception as err:
                logerr(errtxt % "at_object_leave()", err)
                return False

        if not quiet:
            # tell the old room we are leaving
            try:
                self.announce_move_from(destination, **kwargs)
            except Exception as err:
                logerr(errtxt % "at_announce_move()", err)
                return False

        # Perform move
        try:
            self.location = destination
        except Exception as err:
            logerr(errtxt % "location change", err)
            return False

        if not quiet:
            # Tell the new room we are there.
            try:
                self.announce_move_to(source_location, **kwargs)
            except Exception as err:
                logerr(errtxt % "announce_move_to()", err)
                return False

        if move_hooks:
            # Perform eventual extra commands on the receiving location
            # (the object has already arrived at this point)
            try:
                destination.at_object_receive(self, source_location)
            except Exception as err:
                logerr(errtxt % "at_object_receive()", err)
                return False

        # Execute eventual extra commands on this object after moving it
        # (usually calling 'look')
        if move_hooks:
            try:
                self.at_after_move(source_location)
            except Exception as err:
                logerr(errtxt % "at_after_move", err)
                return False
        return True

    def clear_exits(self):
        """
        Destroys all of the exits and any exits pointing to this
        object as a destination.
        """
        for out_exit in [exi for exi in ObjectDB.objects.get_contents(self) if exi.db_destination]:
            out_exit.delete()
        for in_exit in ObjectDB.objects.filter(db_destination=self):
            in_exit.delete()

    def clear_contents(self):
        """
        Moves all objects (accounts/things) to their home location or
        to default home.
        """
        # Gather up everything that thinks this is its location.
        default_home_id = int(settings.DEFAULT_HOME.lstrip("#"))
        try:
            default_home = ObjectDB.objects.get(id=default_home_id)
            if default_home.dbid == self.dbid:
                # we are deleting default home!
                default_home = None
        except Exception:
            string = _("Could not find default home '(#%d)'.")
            logger.log_err(string % default_home_id)
            default_home = None

        for obj in self.contents:
            home = obj.home
            # Obviously, we can't send it back to here.
            if not home or (home and home.dbid == self.dbid):
                obj.home = default_home
                home = default_home

            # If for some reason it's still None...
            if not home:
                string = "Missing default home, '%s(#%d)' "
                string += "now has a null location."
                obj.location = None
                obj.msg(_("Something went wrong! You are dumped into nowhere. Contact an admin."))
                logger.log_err(string % (obj.name, obj.dbid))
                return

            if obj.has_account:
                if home:
                    string = "Your current location has ceased to exist,"
                    string += " moving you to %s(#%d)."
                    obj.msg(_(string) % (home.name, home.dbid))
                else:
                    # Famous last words: The account should never see this.
                    string = "This place should not exist ... contact an admin."
                    obj.msg(_(string))
            obj.move_to(home)

    def copy(self, new_key=None):
        """
        Makes an identical copy of this object, identical except for a
        new dbref in the database. If you want to customize the copy
        by changing some settings, use ObjectDB.object.copy_object()
        directly.

        Args:
            new_key (string): New key/name of copied object. If new_key is not
                specified, the copy will be named <old_key>_copy by default.
        Returns:
            copy (Object): A copy of this object.

        """
        def find_clone_key():
            """
            Append 01, 02 etc to obj.key. Checks next higher number in the
            same location, then adds the next number available

            returns the new clone name on the form keyXX
            """
            key = self.key
            num = 1
            for inum in (obj for obj in self.location.contents
                         if obj.key.startswith(key) and obj.key.lstrip(key).isdigit()):
                num += 1
            return "%s%03i" % (key, num)
        new_key = new_key or find_clone_key()
        return ObjectDB.objects.copy_object(self, new_key=new_key)

    delete_iter = 0

    def delete(self):
        """
        Deletes this object.  Before deletion, this method makes sure
        to move all contained objects to their respective home
        locations, as well as clean up all exits to/from the object.

        Returns:
            noerror (bool): Returns whether or not the delete completed
                successfully or not.

        """
        global _ScriptDB
        if not _ScriptDB:
            from evennia.scripts.models import ScriptDB as _ScriptDB

        if self.delete_iter > 0:
            # make sure to only call delete once on this object
            # (avoid recursive loops)
            return False

        if not self.at_object_delete():
            # this is an extra pre-check
            # run before deletion field-related properties
            # is kicked into gear.
            self.delete_iter = 0
            return False

        self.delete_iter += 1

        # See if we need to kick the account off.

        for session in self.sessions.all():
            session.msg(_("Your character %s has been destroyed.") % self.key)
            # no need to disconnect, Account just jumps to OOC mode.
        # sever the connection (important!)
        if self.account:
            for session in self.sessions.all():
                self.account.unpuppet_object(session)
        self.account = None

        for script in _ScriptDB.objects.get_all_scripts_on_obj(self):
            script.stop()

        # Destroy any exits to and from this room, if any
        self.clear_exits()
        # Clear out any non-exit objects located within the object
        self.clear_contents()
        self.attributes.clear()
        self.nicks.clear()
        self.aliases.clear()
        self.location = None  # this updates contents_cache for our location

        # Perform the deletion of the object
        super(DefaultObject, self).delete()
        return True

    def access(self, accessing_obj, access_type='read', default=False, no_superuser_bypass=False, **kwargs):
        """
        Determines if another object has permission to access this object
        in whatever way.

        Args:
          accessing_obj (Object): Object trying to access this one.
          access_type (str, optional): Type of access sought.
          default (bool, optional): What to return if no lock of access_type was found.
          no_superuser_bypass (bool, optional): If `True`, don't skip
            lock check for superuser (be careful with this one).

        Kwargs:
          Passed on to the at_access hook along with the result of the access check.

        """
        result = super(DefaultObject, self).access(accessing_obj, access_type=access_type,
                                                   default=default, no_superuser_bypass=no_superuser_bypass)
        self.at_access(result, accessing_obj, access_type, **kwargs)
        return result

    #
    # Hook methods
    #

    def at_first_save(self):
        """
        This is called by the typeclass system whenever an instance of
        this class is saved for the first time. It is a generic hook
        for calling the startup hooks for the various game entities.
        When overloading you generally don't overload this but
        overload the hooks called by this method.

        """
        self.basetype_setup()
        self.at_object_creation()

        if hasattr(self, "_createdict"):
            # this will only be set if the utils.create function
            # was used to create the object. We want the create
            # call's kwargs to override the values set by hooks.
            cdict = self._createdict
            updates = []
            if not cdict.get("key"):
                if not self.db_key:
                    self.db_key = "#%i" % self.dbid
                    updates.append("db_key")
            elif self.key != cdict.get("key"):
                updates.append("db_key")
                self.db_key = cdict["key"]
            if cdict.get("location") and self.location != cdict["location"]:
                self.db_location = cdict["location"]
                updates.append("db_location")
            if cdict.get("home") and self.home != cdict["home"]:
                self.home = cdict["home"]
                updates.append("db_home")
            if cdict.get("destination") and self.destination != cdict["destination"]:
                self.destination = cdict["destination"]
                updates.append("db_destination")
            if updates:
                self.save(update_fields=updates)

            if cdict.get("permissions"):
                self.permissions.batch_add(*cdict["permissions"])
            if cdict.get("locks"):
                self.locks.add(cdict["locks"])
            if cdict.get("aliases"):
                self.aliases.batch_add(*cdict["aliases"])
            if cdict.get("location"):
                cdict["location"].at_object_receive(self, None)
                self.at_after_move(None)
            if cdict.get("tags"):
                # this should be a list of tags
                self.tags.batch_add(*cdict["tags"])
            if cdict.get("attributes"):
                # this should be a dict of attrname:value
                self.attributes.batch_add(*cdict["attributes"])
            if cdict.get("nattributes"):
                # this should be a dict of nattrname:value
                for key, value in cdict["nattributes"].items():
                    self.nattributes.add(key, value)

            del self._createdict

        self.basetype_posthook_setup()

    # hooks called by the game engine #

    def basetype_setup(self):
        """
        This sets up the default properties of an Object, just before
        the more general at_object_creation.

        You normally don't need to change this unless you change some
        fundamental things like names of permission groups.

        """
        # the default security setup fallback for a generic
        # object. Overload in child for a custom setup. Also creation
        # commands may set this (create an item and you should be its
        # controller, for example)

        self.locks.add(";".join([
            "control:perm(Developer)",  # edit locks/permissions, delete
            "examine:perm(Builder)",   # examine properties
            "view:all()",               # look at object (visibility)
            "edit:perm(Admin)",       # edit properties/attributes
            "delete:perm(Admin)",     # delete object
            "get:all()",                # pick up object
            "call:true()",              # allow to call commands on this object
            "tell:perm(Admin)",        # allow emits to this object
            "puppet:pperm(Developer)"]))  # lock down puppeting only to staff by default

    def basetype_posthook_setup(self):
        """
        Called once, after basetype_setup and at_object_creation. This
        should generally not be overloaded unless you are redefining
        how a room/exit/object works. It allows for basetype-like
        setup after the object is created. An example of this is
        EXITs, who need to know keys, aliases, locks etc to set up
        their exit-cmdsets.

        """
        pass

    def at_object_creation(self):
        """
        Called once, when this object is first created. This is the
        normal hook to overload for most object types.

        """
        pass

    def at_object_delete(self):
        """
        Called just before the database object is permanently
        delete()d from the database. If this method returns False,
        deletion is aborted.

        """
        return True

    def at_init(self):
        """
        This is always called whenever this object is initiated --
        that is, whenever it its typeclass is cached from memory. This
        happens on-demand first time the object is used or activated
        in some way after being created but also after each server
        restart or reload.

        """
        pass

    def at_cmdset_get(self, **kwargs):
        """
        Called just before cmdsets on this object are requested by the
        command handler. If changes need to be done on the fly to the
        cmdset before passing them on to the cmdhandler, this is the
        place to do it. This is called also if the object currently
        have no cmdsets.

        Kwargs:
            caller (Session, Object or Account): The caller requesting
                this cmdset.

        """
        pass

    def at_pre_puppet(self, account, session=None, **kwargs):
        """
        Called just before an Account connects to this object to puppet
        it.

        Args:
            account (Account): This is the connecting account.
            session (Session): Session controlling the connection.
            **kwargs (dict): Arbitrary, optional arguments for users
                overriding the call (unused by default).

        """
        pass

    def at_post_puppet(self, **kwargs):
        """
        Called just after puppeting has been completed and all
        Account<->Object links have been established.

        Args:
            **kwargs (dict): Arbitrary, optional arguments for users
                overriding the call (unused by default).
        Note:
            You can use `self.account` and `self.sessions.get()` to get
            account and sessions at this point; the last entry in the
            list from `self.sessions.get()` is the latest Session
            puppeting this Object.

        """
        self.account.db._last_puppet = self

    def at_pre_unpuppet(self, **kwargs):
        """
        Called just before beginning to un-connect a puppeting from
        this Account.

        Args:
            **kwargs (dict): Arbitrary, optional arguments for users
                overriding the call (unused by default).
        Note:
            You can use `self.account` and `self.sessions.get()` to get
            account and sessions at this point; the last entry in the
            list from `self.sessions.get()` is the latest Session
            puppeting this Object.

        """
        pass

    def at_post_unpuppet(self, account, session=None, **kwargs):
        """
        Called just after the Account successfully disconnected from
        this object, severing all connections.

        Args:
            account (Account): The account object that just disconnected
                from this object.
            session (Session): Session id controlling the connection that
                just disconnected.
            **kwargs (dict): Arbitrary, optional arguments for users
                overriding the call (unused by default).

        """
        pass

    def at_server_reload(self):
        """
        This hook is called whenever the server is shutting down for
        restart/reboot. If you want to, for example, save non-persistent
        properties across a restart, this is the place to do it.

        """
        pass

    def at_server_shutdown(self):
        """
        This hook is called whenever the server is shutting down fully
        (i.e. not for a restart).

        """
        pass

    def at_access(self, result, accessing_obj, access_type, **kwargs):
        """
        This is called with the result of an access call, along with
        any kwargs used for that call. The return of this method does
        not affect the result of the lock check. It can be used e.g. to
        customize error messages in a central location or other effects
        based on the access result.

        Args:
            result (bool): The outcome of the access call.
            accessing_obj (Object or Account): The entity trying to gain access.
            access_type (str): The type of access that was requested.

        Kwargs:
            Not used by default, added for possible expandability in a
            game.

        """
        pass

    # hooks called when moving the object

    def at_before_move(self, destination, **kwargs):
        """
        Called just before starting to move this object to
        destination.

        Args:
            destination (Object): The object we are moving to
            **kwargs (dict): Arbitrary, optional arguments for users
                overriding the call (unused by default).

        Returns:
            shouldmove (bool): If we should move or not.

        Notes:
            If this method returns False/None, the move is cancelled
            before it is even started.

        """
        # return has_perm(self, destination, "can_move")
        return True

    def announce_move_from(self, destination, msg=None, mapping=None, **kwargs):
        """
        Called if the move is to be announced. This is
        called while we are still standing in the old
        location.

        Args:
            destination (Object): The place we are going to.
            msg (str, optional): a replacement message.
            mapping (dict, optional): additional mapping objects.
            **kwargs (dict): Arbitrary, optional arguments for users
                overriding the call (unused by default).

        You can override this method and call its parent with a
        message to simply change the default message.  In the string,
        you can use the following as mappings (between braces):
            object: the object which is moving.
            exit: the exit from which the object is moving (if found).
            origin: the location of the object before the move.
            destination: the location of the object after moving.

        """
        if not self.location:
            return
        if msg:
            string = msg
        else:
            string = "{object} is leaving {origin}, heading for {destination}."

        location = self.location
        exits = [o for o in location.contents if o.location is location and o.destination is destination]
        if not mapping:
            mapping = {}

        mapping.update({
                "object": self,
                "exit": exits[0] if exits else "somwhere",
                "origin": location or "nowhere",
                "destination": destination or "nowhere",
        })

        location.msg_contents(string, exclude=(self, ), mapping=mapping)

    def announce_move_to(self, source_location, msg=None, mapping=None, **kwargs):
        """
        Called after the move if the move was not quiet. At this point
        we are standing in the new location.

        Args:
            source_location (Object): The place we came from
            msg (str, optional): the replacement message if location.
            mapping (dict, optional): additional mapping objects.
            **kwargs (dict): Arbitrary, optional arguments for users
                overriding the call (unused by default).

        Notes:
            You can override this method and call its parent with a
            message to simply change the default message.  In the string,
            you can use the following as mappings (between braces):
                object: the object which is moving.
                exit: the exit from which the object is moving (if found).
                origin: the location of the object before the move.
                destination: the location of the object after moving.

        """

        if not source_location and self.location.has_account:
            # This was created from nowhere and added to an account's
            # inventory; it's probably the result of a create command.
            string = "You now have %s in your possession." % self.get_display_name(self.location)
            self.location.msg(string)
            return

        if source_location:
            if msg:
                string = msg
            else:
                string = "{object} arrives to {destination} from {origin}."
        else:
            string = "{object} arrives to {destination}."

        origin = source_location
        destination = self.location
        exits = []
        if origin:
            exits = [o for o in destination.contents if o.location is destination and o.destination is origin]

        if not mapping:
            mapping = {}

        mapping.update({
                "object": self,
                "exit": exits[0] if exits else "somewhere",
                "origin": origin or "nowhere",
                "destination": destination or "nowhere",
        })

        destination.msg_contents(string, exclude=(self, ), mapping=mapping)

    def at_after_move(self, source_location, **kwargs):
        """
        Called after move has completed, regardless of quiet mode or
        not.  Allows changes to the object due to the location it is
        now in.

        Args:
            source_location (Object): Wwhere we came from. This may be `None`.
            **kwargs (dict): Arbitrary, optional arguments for users
                overriding the call (unused by default).

        """
        pass

    def at_object_leave(self, moved_obj, target_location, **kwargs):
        """
        Called just before an object leaves from inside this object

        Args:
            moved_obj (Object): The object leaving
            target_location (Object): Where `moved_obj` is going.
            **kwargs (dict): Arbitrary, optional arguments for users
                overriding the call (unused by default).

        """
        pass

    def at_object_receive(self, moved_obj, source_location, **kwargs):
        """
        Called after an object has been moved into this object.

        Args:
            moved_obj (Object): The object moved into this one
            source_location (Object): Where `moved_object` came from.
                Note that this could be `None`.
            **kwargs (dict): Arbitrary, optional arguments for users
                overriding the call (unused by default).

        """
        pass

    def at_traverse(self, traversing_object, target_location, **kwargs):
        """
        This hook is responsible for handling the actual traversal,
        normally by calling
        `traversing_object.move_to(target_location)`. It is normally
        only implemented by Exit objects. If it returns False (usually
        because `move_to` returned False), `at_after_traverse` below
        should not be called and instead `at_failed_traverse` should be
        called.

        Args:
            traversing_object (Object): Object traversing us.
            target_location (Object): Where target is going.
            **kwargs (dict): Arbitrary, optional arguments for users
                overriding the call (unused by default).

        """
        pass

    def at_after_traverse(self, traversing_object, source_location, **kwargs):
        """
        Called just after an object successfully used this object to
        traverse to another object (i.e. this object is a type of
        Exit)

        Args:
            traversing_object (Object): The object traversing us.
            source_location (Object): Where `traversing_object` came from.
            **kwargs (dict): Arbitrary, optional arguments for users
                overriding the call (unused by default).

        Notes:
            The target location should normally be available as `self.destination`.
        """
        pass

    def at_failed_traverse(self, traversing_object, **kwargs):
        """
        This is called if an object fails to traverse this object for
        some reason.

        Args:
            traversing_object (Object): The object that failed traversing us.
            **kwargs (dict): Arbitrary, optional arguments for users
                overriding the call (unused by default).

        Notes:
            Using the default exits, this hook will not be called if an
            Attribute `err_traverse` is defined - this will in that case be
            read for an error string instead.

        """
        pass

    def at_msg_receive(self, text=None, **kwargs):
        """
        This hook is called whenever someone sends a message to this
        object using the `msg` method.

        Note that from_obj may be None if the sender did not include
        itself as an argument to the obj.msg() call - so you have to
        check for this. .

        Consider this a pre-processing method before msg is passed on
        to the user session. If this method returns False, the msg
        will not be passed on.

        Args:
            text (str, optional): The message received.

        Kwargs:
            This includes any keywords sent to the `msg` method.

        Returns:
            receive (bool): If this message should be received.

        Notes:
            If this method returns False, the `msg` operation
            will abort without sending the message.

        """
        return True

    def at_msg_send(self, text=None, to_obj=None, **kwargs):
        """
        This is a hook that is called when *this* object sends a
        message to another object with `obj.msg(text, to_obj=obj)`.

        Args:
            text (str): Text to send.
            to_obj (Object): The object to send to.

        Kwargs:
            Keywords passed from msg()

        Notes:
            Since this method is executed `from_obj`, if no `from_obj`
            was passed to `DefaultCharacter.msg` this hook will never
            get called.

        """
        pass

    # hooks called by the default cmdset.

    def return_appearance(self, looker, **kwargs):
        """
        This formats a description. It is the hook a 'look' command
        should call.

        Args:
            looker (Object): Object doing the looking.
            **kwargs (dict): Arbitrary, optional arguments for users
                overriding the call (unused by default).
        """
        if not looker:
            return ""
        # get and identify all objects
        visible = (con for con in self.contents if con != looker and
                   con.access(looker, "view"))
        exits, users, things = [], [], []
        for con in visible:
            key = con.get_display_name(looker)
            if con.destination:
                exits.append(key)
            elif con.has_account:
                users.append("|c%s|n" % key)
            else:
                things.append(key)
        # get description, build string
        string = "|c%s|n\n" % self.get_display_name(looker)
        desc = self.db.desc
        if desc:
            string += "%s" % desc
        if exits:
            string += "\n|wExits:|n " + ", ".join(exits)
        if users or things:
            string += "\n|wYou see:|n " + ", ".join(users + things)
        return string

    def at_look(self, target, **kwargs):
        """
        Called when this object performs a look. It allows to
        customize just what this means. It will not itself
        send any data.

        Args:
            target (Object): The target being looked at. This is
                commonly an object or the current location. It will
                be checked for the "view" type access.
            **kwargs (dict): Arbitrary, optional arguments for users
                overriding the call (unused by default).

        Returns:
            lookstring (str): A ready-processed look string
                potentially ready to return to the looker.

        """
        if not target.access(self, "view"):
            try:
                return "Could not view '%s'." % target.get_display_name(self)
            except AttributeError:
                return "Could not view '%s'." % target.key

        description = target.return_appearance(self)

        # the target's at_desc() method.
        # this must be the last reference to target so it may delete itself when acted on.
        target.at_desc(looker=self)

        return description

    def at_desc(self, looker=None, **kwargs):
        """
        This is called whenever someone looks at this object.

        Args:
            looker (Object, optional): The object requesting the description.
            **kwargs (dict): Arbitrary, optional arguments for users
                overriding the call (unused by default).

        """
        pass

    def at_get(self, getter, **kwargs):
        """
        Called by the default `get` command when this object has been
        picked up.

        Args:
            getter (Object): The object getting this object.
            **kwargs (dict): Arbitrary, optional arguments for users
                overriding the call (unused by default).

        Notes:
            This hook cannot stop the pickup from happening. Use
            permissions for that.

        """
        pass

    def at_give(self, giver, getter, **kwargs):
        """
        Called by the default `give` command when this object has been
        given.

        Args:
            giver (Object): The object giving this object.
            getter (Object): The object getting this object.
            **kwargs (dict): Arbitrary, optional arguments for users
                overriding the call (unused by default).

        Notes:
            This hook cannot stop the give from happening. Use
            permissions for that.

        """
        pass

    def at_drop(self, dropper, **kwargs):
        """
        Called by the default `drop` command when this object has been
        dropped.

        Args:
            dropper (Object): The object which just dropped this object.
            **kwargs (dict): Arbitrary, optional arguments for users
                overriding the call (unused by default).

        Notes:
            This hook cannot stop the drop from happening. Use
            permissions from that.

        """
        pass

<<<<<<< HEAD
    def at_before_say(self, speech):
=======
    def at_say(self, speaker, message, **kwargs):
>>>>>>> 85d0db6d
        """
        Before the object says something.

        This hook is called by the 'say' command on the object itself
        (probably a character).  It is called before the actual say,
        and can be used to control the content of the text to be said,
        prevent saying altogether or perform some alternative checks.
        This hook should return the modified speech.  If this return
        value is empty (like ""  or None), the command is aborted.

        Args:
<<<<<<< HEAD
            speech (str): the text to be said by self.
=======
            speaker (Object): The object speaking.
            message (str): The words spoken.
            **kwargs (dict): Arbitrary, optional arguments for users
                overriding the call (unused by default).
>>>>>>> 85d0db6d

        Returns:
            speech (str): the text to be said (can be modified).

        """
        return speech

    def at_after_say(self, speech, msg_self=None, msg_location=None,
            mapping=None):
        """
        Display the actual say of self.

        This hook should display the actual say of the object in its
        location.  It should both alert the object (self) and its
        location that some text is spoken.  The overriding of messages or
        `mapping` allows for simple customization of the hook without
        re-writing it completely.

        Args:
            speech (str): the text to be said by self.
            msg_self (str, optional): the replacement message to say to self.
            msg_location (str, optional): the replacement message to say
                    to the location.
            mapping (dict, optional): Additional mapping in messages.

        Both `msg_self` and `msg_location` should contain references
        to other objects between braces, the way `locaiton.msg_contents`
        would allow.  For instance:
            msg_self = 'You say: "{speech}"'
            msg_location = '{object} says: "{speech}"'

        The following mappings can be used in both messages:
            object: the object speaking.
            location: the location where object is.
            speech: the text spoken by self.

        You can use additional mappings if you want to add other
        information in your messages.

        """
        if self.location is None:
            self.msg("You can't utter a sound in the void.")
            return

        msg_self = msg_self or 'You say, "{speech}"|n'
        msg_location = msg_location or '{object} says, "{speech}"|n'
        mapping = mapping or {}
        mapping.update({
                "object": self,
                "location": self.location,
                "speech": speech,
        })
        self_mapping = {k: v.get_display_name(self) if hasattr(
                v, "get_display_name") else str(v) for k, v in mapping.items()}
        self.msg(msg_self.format(**self_mapping))
        self.location.msg_contents(msg_location, exclude=(self, ),
                mapping=mapping)

    def at_before_whisper(self, receiver, speech):
        """
        Before the object whispers something to receiver.

        This hook is called by the 'whisper' command on the object itself
        (probably a character).  It is called before the actual whisper,
        and can be used to control the content of the text to be whispered,
        prevent whispering altogether or perform some alternative checks.
        This hook should return the modified speech.  If this return
        value is empty (like ""  or None), the command is aborted.

        Args:
            receiver (Object): the object to whisper to.
            speech (str): the text to be whispered by self.

        Returns:
            speech (str): the text to be whispered (can be modified).

        """
        return speech

    def at_after_whisper(self, receiver, speech, msg_self=None,
            msg_receiver=None, mapping=None):
        """
        Display the actual whisper of self.

        This hook should display the actual whisper of the object to
        receiver.  It should both alert the object (self) and the
        receiver.  You can also notify the location if you want to,
        to indicate to others that a message was whispered but you
        can't hear it.  The overriding of messages or
        `mapping` allows for simple customization of the hook without
        re-writing it completely.

        Args:
            receiver (Objecvt): the object to whisper to.
            speech (str): the text to be said by self.
            msg_self (str, optional): the replacement message to say to self.
            msg_receiver (str, optional): the replacement message to say
                    to receiver.
            mapping (dict, optional): Additional mapping in messages.

        Both `msg_self` and `msg_receiver` should contain references
        to other objects between braces, the way `locaiton.msg_contents`
        would allow.  For instance:
            msg_self = 'You whisper to {receiver}, "{speech}"|n'
            msg_receiver = '{object} whispers: "{speech}"|n'

        The following mappings can be used in both messages:
            object: the object whispering.
            receiver: the object whispered to.
            speech: the text spoken by self.

        You can use additional mappings if you want to add other
        information in your messages.

        """
        msg_self = msg_self or 'You whisper to {receiver}, "{speech}"|n'
        msg_receiver = msg_receiver or '{object} whispers: "{speech}"|n'
        mapping = mapping or {}
        mapping.update({
                "object": self,
                "receiver": receiver,
                "speech": speech,
        })
        self_mapping = {k: v.get_display_name(self) if hasattr(
                v, "get_display_name") else str(v) for k, v in mapping.items()}
        receiver_mapping = {k: v.get_display_name(receiver) if hasattr(
                v, "get_display_name") else str(v) for k, v in mapping.items()}
        self.msg(msg_self.format(**self_mapping))
        receiver.msg(msg_receiver.format(**receiver_mapping))



#
# Base Character object
#

class DefaultCharacter(DefaultObject):
    """
    This implements an Object puppeted by a Session - that is,
    a character avatar controlled by an account.

    """

    def basetype_setup(self):
        """
        Setup character-specific security.

        You should normally not need to overload this, but if you do,
        make sure to reproduce at least the two last commands in this
        method (unless you want to fundamentally change how a
        Character object works).

        """
        super(DefaultCharacter, self).basetype_setup()
        self.locks.add(";".join(["get:false()",  # noone can pick up the character
                                 "call:false()"]))  # no commands can be called on character from outside
        # add the default cmdset
        self.cmdset.add_default(settings.CMDSET_CHARACTER, permanent=True)

    def at_after_move(self, source_location, **kwargs):
        """
        We make sure to look around after a move.

        """
        if self.location.access(self, "view"):
            self.msg(self.at_look(self.location))

    def at_pre_puppet(self, account, session=None, **kwargs):
        """
        Return the character from storage in None location in `at_post_unpuppet`.
        Args:
            account (Account): This is the connecting account.
            session (Session): Session controlling the connection.
        """
        if self.location is None:  # Make sure character's location is never None before being puppeted.
            # Return to last location (or home, which should always exist),
            self.location = self.db.prelogout_location if self.db.prelogout_location else self.home
            self.location.at_object_receive(self, None)  # and trigger the location's reception hook.
        if self.location:  # If the character is verified to be somewhere,
            self.db.prelogout_location = self.location  # save location again to be sure.
        else:
            account.msg("|r%s has no location and no home is set.|n" % self, session=session)  # Note to set home.

    def at_post_puppet(self, **kwargs):
        """
        Called just after puppeting has been completed and all
        Account<->Object links have been established.

        Args:
            **kwargs (dict): Arbitrary, optional arguments for users
                overriding the call (unused by default).
        Note:
            You can use `self.account` and `self.sessions.get()` to get
            account and sessions at this point; the last entry in the
            list from `self.sessions.get()` is the latest Session
            puppeting this Object.

        """
        self.msg("\nYou become |c%s|n.\n" % self.name)
        self.msg(self.at_look(self.location))

        def message(obj, from_obj):
            obj.msg("%s has entered the game." % self.get_display_name(obj), from_obj=from_obj)
        self.location.for_contents(message, exclude=[self], from_obj=self)

    def at_post_unpuppet(self, account, session=None, **kwargs):
        """
        We stove away the character when the account goes ooc/logs off,
        otherwise the character object will remain in the room also
        after the account logged off ("headless", so to say).

        Args:
            account (Account): The account object that just disconnected
                from this object.
            session (Session): Session controlling the connection that
                just disconnected.
            **kwargs (dict): Arbitrary, optional arguments for users
                overriding the call (unused by default).
        """
        if not self.sessions.count():
            # only remove this char from grid if no sessions control it anymore.
            if self.location:
                def message(obj, from_obj):
                    obj.msg("%s has left the game." % self.get_display_name(obj), from_obj=from_obj)
                self.location.for_contents(message, exclude=[self], from_obj=self)
                self.db.prelogout_location = self.location
                self.location = None

    @property
    def idle_time(self):
        """
        Returns the idle time of the least idle session in seconds. If
        no sessions are connected it returns nothing.
        """
        idle = [session.cmd_last_visible for session in self.sessions.all()]
        if idle:
            return time.time() - float(max(idle))
        return None

    @property
    def connection_time(self):
        """
        Returns the maximum connection time of all connected sessions
        in seconds. Returns nothing if there are no sessions.
        """
        conn = [session.conn_time for session in self.sessions.all()]
        if conn:
            return time.time() - float(min(conn))
        return None

#
# Base Room object


class DefaultRoom(DefaultObject):
    """
    This is the base room object. It's just like any Object except its
    location is always `None`.
    """
    def basetype_setup(self):
        """
        Simple room setup setting locks to make sure the room
        cannot be picked up.

        """

        super(DefaultRoom, self).basetype_setup()
        self.locks.add(";".join(["get:false()",
                                 "puppet:false()"]))  # would be weird to puppet a room ...
        self.location = None


#
# Default Exit command, used by the base exit object
#

class ExitCommand(command.Command):
    """
    This is a command that simply cause the caller to traverse
    the object it is attached to.

    """
    obj = None

    def func(self):
        """
        Default exit traverse if no syscommand is defined.
        """

        if self.obj.access(self.caller, 'traverse'):
            # we may traverse the exit.
            self.obj.at_traverse(self.caller, self.obj.destination)
        else:
            # exit is locked
            if self.obj.db.err_traverse:
                # if exit has a better error message, let's use it.
                self.caller.msg(self.obj.db.err_traverse)
            else:
                # No shorthand error message. Call hook.
                self.obj.at_failed_traverse(self.caller)

    def get_extra_info(self, caller, **kwargs):
        """
        Shows a bit of information on where the exit leads.

        Args:
            caller (Object): The object (usually a character) that entered an ambiguous command.
            **kwargs (dict): Arbitrary, optional arguments for users
                overriding the call (unused by default).

        Returns:
            A string with identifying information to disambiguate the command, conventionally with a preceding space.
        """
        if self.obj.destination:
            return " (exit to %s)" % self.obj.destination.get_display_name(caller)
        else:
            return " (%s)" % self.obj.get_display_name(caller)

#
# Base Exit object


class DefaultExit(DefaultObject):
    """
    This is the base exit object - it connects a location to another.
    This is done by the exit assigning a "command" on itself with the
    same name as the exit object (to do this we need to remember to
    re-create the command when the object is cached since it must be
    created dynamically depending on what the exit is called). This
    command (which has a high priority) will thus allow us to traverse
    exits simply by giving the exit-object's name on its own.

    """

    exit_command = ExitCommand
    priority = 101
    # Helper classes and methods to implement the Exit. These need not
    # be overloaded unless one want to change the foundation for how
    # Exits work. See the end of the class for hook methods to overload.

    def create_exit_cmdset(self, exidbobj):
        """
        Helper function for creating an exit command set + command.

        The command of this cmdset has the same name as the Exit
        object and allows the exit to react when the account enter the
        exit's name, triggering the movement between rooms.

        Args:
            exidbobj (Object): The DefaultExit object to base the command on.

        """

        # create an exit command. We give the properties here,
        # to always trigger metaclass preparations
        cmd = self.exit_command(key=exidbobj.db_key.strip().lower(),
                                aliases=exidbobj.aliases.all(),
                                locks=str(exidbobj.locks),
                                auto_help=False,
                                destination=exidbobj.db_destination,
                                arg_regex=r"^$",
                                is_exit=True,
                                obj=exidbobj)
        # create a cmdset
        exit_cmdset = cmdset.CmdSet(None)
        exit_cmdset.key = 'ExitCmdSet'
        exit_cmdset.priority = self.priority
        exit_cmdset.duplicates = True
        # add command to cmdset
        exit_cmdset.add(cmd)
        return exit_cmdset

    # Command hooks

    def basetype_setup(self):
        """
        Setup exit-security

        You should normally not need to overload this - if you do make
        sure you include all the functionality in this method.

        """
        super(DefaultExit, self).basetype_setup()

        # setting default locks (overload these in at_object_creation()
        self.locks.add(";".join(["puppet:false()",  # would be weird to puppet an exit ...
                                 "traverse:all()",  # who can pass through exit by default
                                 "get:false()"]))   # noone can pick up the exit

        # an exit should have a destination (this is replaced at creation time)
        if self.location:
            self.destination = self.location

    def at_cmdset_get(self, **kwargs):
        """
        Called just before cmdsets on this object are requested by the
        command handler. If changes need to be done on the fly to the
        cmdset before passing them on to the cmdhandler, this is the
        place to do it. This is called also if the object currently
        has no cmdsets.

        Kwargs:
          force_init (bool): If `True`, force a re-build of the cmdset
            (for example to update aliases).

        """

        if "force_init" in kwargs or not self.cmdset.has_cmdset("ExitCmdSet", must_be_default=True):
            # we are resetting, or no exit-cmdset was set. Create one dynamically.
            self.cmdset.add_default(self.create_exit_cmdset(self), permanent=False)

    def at_init(self):
        """
        This is called when this objects is re-loaded from cache. When
        that happens, we make sure to remove any old ExitCmdSet cmdset
        (this most commonly occurs when renaming an existing exit)
        """
        self.cmdset.remove_default()

    def at_traverse(self, traversing_object, target_location, **kwargs):
        """
        This implements the actual traversal. The traverse lock has
        already been checked (in the Exit command) at this point.

        Args:
            traversing_object (Object): Object traversing us.
            target_location (Object): Where target is going.
            **kwargs (dict): Arbitrary, optional arguments for users
                overriding the call (unused by default).

        """
        source_location = traversing_object.location
        if traversing_object.move_to(target_location):
            self.at_after_traverse(traversing_object, source_location)
        else:
            if self.db.err_traverse:
                # if exit has a better error message, let's use it.
                self.caller.msg(self.db.err_traverse)
            else:
                # No shorthand error message. Call hook.
                self.at_failed_traverse(traversing_object)

    def at_failed_traverse(self, traversing_object, **kwargs):
        """
        Overloads the default hook to implement a simple default error message.

        Args:
            traversing_object (Object): The object that failed traversing us.
            **kwargs (dict): Arbitrary, optional arguments for users
                overriding the call (unused by default).

        Notes:
            Using the default exits, this hook will not be called if an
            Attribute `err_traverse` is defined - this will in that case be
            read for an error string instead.

        """
        traversing_object.msg("You cannot go there.")<|MERGE_RESOLUTION|>--- conflicted
+++ resolved
@@ -1552,160 +1552,103 @@
         """
         pass
 
-<<<<<<< HEAD
-    def at_before_say(self, speech):
-=======
-    def at_say(self, speaker, message, **kwargs):
->>>>>>> 85d0db6d
+    def at_before_say(self, message, **kwargs):
         """
         Before the object says something.
 
-        This hook is called by the 'say' command on the object itself
-        (probably a character).  It is called before the actual say,
-        and can be used to control the content of the text to be said,
-        prevent saying altogether or perform some alternative checks.
-        This hook should return the modified speech.  If this return
-        value is empty (like ""  or None), the command is aborted.
-
-        Args:
-<<<<<<< HEAD
-            speech (str): the text to be said by self.
-=======
-            speaker (Object): The object speaking.
-            message (str): The words spoken.
-            **kwargs (dict): Arbitrary, optional arguments for users
-                overriding the call (unused by default).
->>>>>>> 85d0db6d
+        This hook is by default used by the 'say' and 'whisper'
+        commands as used by this command it is called before the text
+        is said/whispered and can be used to customize the outgoing
+        text from the object. Returning `None` aborts the command.
+
+        Args:
+            message (str): The suggested say/whisper text spoken by self.
+        Kwargs:
+            whisper (bool): If True, this is a whisper rather than
+                a say. This is sent by the whisper command by default.
+                Other verbal commands could use this hook in similar
+                ways.
+            receiver (Object): If set, this is a target for the say/whisper.
 
         Returns:
-            speech (str): the text to be said (can be modified).
-
-        """
-        return speech
-
-    def at_after_say(self, speech, msg_self=None, msg_location=None,
-            mapping=None):
-        """
-        Display the actual say of self.
-
-        This hook should display the actual say of the object in its
+            message (str): The (possibly modified) text to be spoken.
+
+        """
+        return message
+
+    def at_say(self, message, msg_self=None, msg_location=None,
+               receiver=None, msg_receiver=None, mapping=None, **kwargs):
+        """
+        Display the actual say (or whisper) of self.
+
+        This hook should display the actual say/whisper of the object in its
         location.  It should both alert the object (self) and its
         location that some text is spoken.  The overriding of messages or
         `mapping` allows for simple customization of the hook without
         re-writing it completely.
 
         Args:
-            speech (str): the text to be said by self.
-            msg_self (str, optional): the replacement message to say to self.
-            msg_location (str, optional): the replacement message to say
-                    to the location.
+            message (str): The text to be conveyed by self.
+            msg_self (str, optional): The message to echo to self.
+            msg_location (str, optional): The message to echo to self's location.
+            receiver (Object, optional): An eventual receiver of the message
+                (by default only used by whispers).
+            msg_receiver(str, optional): Specific message for receiver only.
             mapping (dict, optional): Additional mapping in messages.
-
-        Both `msg_self` and `msg_location` should contain references
-        to other objects between braces, the way `locaiton.msg_contents`
-        would allow.  For instance:
-            msg_self = 'You say: "{speech}"'
-            msg_location = '{object} says: "{speech}"'
-
-        The following mappings can be used in both messages:
-            object: the object speaking.
-            location: the location where object is.
-            speech: the text spoken by self.
-
-        You can use additional mappings if you want to add other
-        information in your messages.
-
-        """
-        if self.location is None:
-            self.msg("You can't utter a sound in the void.")
-            return
-
-        msg_self = msg_self or 'You say, "{speech}"|n'
-        msg_location = msg_location or '{object} says, "{speech}"|n'
+        Kwargs:
+            whisper (bool): If this is a whisper rather than a say. Kwargs
+                can be used by other verbal commands in a similar way.
+
+        Notes:
+
+            Messages can contain {} markers, which must
+            If used, `msg_self`, `msg_receiver`  and `msg_location` should contain
+            references to other objects between braces, the way `location.msg_contents`
+            would allow.  For instance:
+                msg_self = 'You say: "{speech}"'
+                msg_location = '{object} says: "{speech}"'
+                msg_receiver = '{object} whispers: "{speech}"'
+
+            The following mappings can be used in both messages:
+                object: the object speaking.
+                location: the location where object is.
+                speech: the text spoken by self.
+
+            You can use additional mappings if you want to add other
+            information in your messages.
+
+        """
+        if kwargs.get("whisper", False):
+            # whisper mode
+            msg_self = msg_self or 'You whisper to {receiver}, "{speech}"|n'
+            msg_receiver = msg_receiver or '{object} whispers: "{speech}"|n'
+            msg_location = None
+        else:
+            msg_self = msg_self or 'You say, "{speech}"|n'
+            msg_receiver = None
+            msg_location = msg_location or '{object} says, "{speech}"|n'
+
         mapping = mapping or {}
         mapping.update({
                 "object": self,
                 "location": self.location,
-                "speech": speech,
-        })
-        self_mapping = {k: v.get_display_name(self) if hasattr(
-                v, "get_display_name") else str(v) for k, v in mapping.items()}
-        self.msg(msg_self.format(**self_mapping))
-        self.location.msg_contents(msg_location, exclude=(self, ),
-                mapping=mapping)
-
-    def at_before_whisper(self, receiver, speech):
-        """
-        Before the object whispers something to receiver.
-
-        This hook is called by the 'whisper' command on the object itself
-        (probably a character).  It is called before the actual whisper,
-        and can be used to control the content of the text to be whispered,
-        prevent whispering altogether or perform some alternative checks.
-        This hook should return the modified speech.  If this return
-        value is empty (like ""  or None), the command is aborted.
-
-        Args:
-            receiver (Object): the object to whisper to.
-            speech (str): the text to be whispered by self.
-
-        Returns:
-            speech (str): the text to be whispered (can be modified).
-
-        """
-        return speech
-
-    def at_after_whisper(self, receiver, speech, msg_self=None,
-            msg_receiver=None, mapping=None):
-        """
-        Display the actual whisper of self.
-
-        This hook should display the actual whisper of the object to
-        receiver.  It should both alert the object (self) and the
-        receiver.  You can also notify the location if you want to,
-        to indicate to others that a message was whispered but you
-        can't hear it.  The overriding of messages or
-        `mapping` allows for simple customization of the hook without
-        re-writing it completely.
-
-        Args:
-            receiver (Objecvt): the object to whisper to.
-            speech (str): the text to be said by self.
-            msg_self (str, optional): the replacement message to say to self.
-            msg_receiver (str, optional): the replacement message to say
-                    to receiver.
-            mapping (dict, optional): Additional mapping in messages.
-
-        Both `msg_self` and `msg_receiver` should contain references
-        to other objects between braces, the way `locaiton.msg_contents`
-        would allow.  For instance:
-            msg_self = 'You whisper to {receiver}, "{speech}"|n'
-            msg_receiver = '{object} whispers: "{speech}"|n'
-
-        The following mappings can be used in both messages:
-            object: the object whispering.
-            receiver: the object whispered to.
-            speech: the text spoken by self.
-
-        You can use additional mappings if you want to add other
-        information in your messages.
-
-        """
-        msg_self = msg_self or 'You whisper to {receiver}, "{speech}"|n'
-        msg_receiver = msg_receiver or '{object} whispers: "{speech}"|n'
-        mapping = mapping or {}
-        mapping.update({
-                "object": self,
-                "receiver": receiver,
-                "speech": speech,
-        })
-        self_mapping = {k: v.get_display_name(self) if hasattr(
-                v, "get_display_name") else str(v) for k, v in mapping.items()}
-        receiver_mapping = {k: v.get_display_name(receiver) if hasattr(
-                v, "get_display_name") else str(v) for k, v in mapping.items()}
-        self.msg(msg_self.format(**self_mapping))
-        receiver.msg(msg_receiver.format(**receiver_mapping))
-
+                "speech": message,
+                "receiver": receiver
+                })
+
+        if msg_self:
+            self_mapping = {k: v.get_display_name(self) if hasattr(
+                    v, "get_display_name") else str(v) for k, v in mapping.items()}
+            self.msg(msg_self.format(**self_mapping))
+
+        if receiver and msg_receiver:
+            receiver_mapping = {k: v.get_display_name(receiver) if hasattr(
+                    v, "get_display_name") else str(v) for k, v in mapping.items()}
+            receiver.msg(msg_receiver.format(**receiver_mapping))
+
+        if self.location and msg_location:
+            self.location.msg_contents(msg_location, exclude=(self, ),
+                                       mapping=mapping)
 
 
 #
