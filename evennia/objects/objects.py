"""
This module defines the basic `DefaultObject` and its children
`DefaultCharacter`, `DefaultAccount`, `DefaultRoom` and `DefaultExit`.
These are the (default) starting points for all in-game visible
entities.

"""
import time
from builtins import object
from future.utils import with_metaclass

from django.conf import settings

from evennia.typeclasses.models import TypeclassBase
from evennia.typeclasses.attributes import NickHandler
from evennia.objects.manager import ObjectManager
from evennia.objects.models import ObjectDB
from evennia.scripts.scripthandler import ScriptHandler
from evennia.commands import cmdset, command
from evennia.commands.cmdsethandler import CmdSetHandler
from evennia.commands import cmdhandler
from evennia.utils import search
from evennia.utils import logger
from evennia.utils.utils import (variable_from_module, lazy_property,
                                 make_iter, to_unicode, is_iter)
from django.utils.translation import ugettext as _

_MULTISESSION_MODE = settings.MULTISESSION_MODE

_ScriptDB = None
_SESSIONS = None

_AT_SEARCH_RESULT = variable_from_module(*settings.SEARCH_AT_RESULT.rsplit('.', 1))
# the sessid_max is based on the length of the db_sessid csv field (excluding commas)
_SESSID_MAX = 16 if _MULTISESSION_MODE in (1, 3) else 1


class ObjectSessionHandler(object):
    """
    Handles the get/setting of the sessid
    comma-separated integer field
    """

    def __init__(self, obj):
        """
        Initializes the handler.

        Args:
            obj (Object): The object on which the handler is defined.

        """
        self.obj = obj
        self._sessid_cache = []
        self._recache()

    def _recache(self):
        global _SESSIONS
        if not _SESSIONS:
            from evennia.server.sessionhandler import SESSIONS as _SESSIONS
        self._sessid_cache = list(set(int(val) for val in (self.obj.db_sessid or "").split(",") if val))
        if any(sessid for sessid in self._sessid_cache if sessid not in _SESSIONS):
            # cache is out of sync with sessionhandler! Only retain the ones in the handler.
            self._sessid_cache = [sessid for sessid in self._sessid_cache if sessid in _SESSIONS]
            self.obj.db_sessid = ",".join(str(val) for val in self._sessid_cache)
            self.obj.save(update_fields=["db_sessid"])

    def get(self, sessid=None):
        """
        Get the sessions linked to this Object.

        Args:
            sessid (int, optional): A specific session id.

        Returns:
            sessions (list): The sessions connected to this object. If `sessid` is given,
                this is a list of one (or zero) elements.

        Notes:
            Aliased to `self.all()`.

        """
        global _SESSIONS
        if not _SESSIONS:
            from evennia.server.sessionhandler import SESSIONS as _SESSIONS
        if sessid:
            sessions = [_SESSIONS[sessid] if sessid in _SESSIONS else None] if sessid in self._sessid_cache else []
        else:
            sessions = [_SESSIONS[ssid] if ssid in _SESSIONS else None for ssid in self._sessid_cache]
        if None in sessions:
            # this happens only if our cache has gone out of sync with the SessionHandler.
            self._recache()
            return self.get(sessid=sessid)
        return sessions

    def all(self):
        """
        Alias to get(), returning all sessions.

        Returns:
            sessions (list): All sessions.

        """
        return self.get()

    def add(self, session):
        """
        Add session to handler.

        Args:
            session (Session or int): Session or session id to add.

        Notes:
            We will only add a session/sessid if this actually also exists
            in the the core sessionhandler.

        """
        global _SESSIONS
        if not _SESSIONS:
            from evennia.server.sessionhandler import SESSIONS as _SESSIONS
        try:
            sessid = session.sessid
        except AttributeError:
            sessid = session

        sessid_cache = self._sessid_cache
        if sessid in _SESSIONS and sessid not in sessid_cache:
            if len(sessid_cache) >= _SESSID_MAX:
                return
            sessid_cache.append(sessid)
            self.obj.db_sessid = ",".join(str(val) for val in sessid_cache)
            self.obj.save(update_fields=["db_sessid"])

    def remove(self, session):
        """
        Remove session from handler.

        Args:
            session (Session or int): Session or session id to remove.

        """
        try:
            sessid = session.sessid
        except AttributeError:
            sessid = session

        sessid_cache = self._sessid_cache
        if sessid in sessid_cache:
            sessid_cache.remove(sessid)
            self.obj.db_sessid = ",".join(str(val) for val in sessid_cache)
            self.obj.save(update_fields=["db_sessid"])

    def clear(self):
        """
        Clear all handled sessids.

        """
        self._sessid_cache = []
        self.obj.db_sessid = None
        self.obj.save(update_fields=["db_sessid"])

    def count(self):
        """
        Get amount of sessions connected.

        Returns:
            sesslen (int): Number of sessions handled.

        """
        return len(self._sessid_cache)


#
# Base class to inherit from.


class DefaultObject(with_metaclass(TypeclassBase, ObjectDB)):
    """
    This is the root typeclass object, representing all entities that
    have an actual presence in-game. DefaultObjects generally have a
    location. They can also be manipulated and looked at. Game
    entities you define should inherit from DefaultObject at some distance.

    It is recommended to create children of this class using the
    `evennia.create_object()` function rather than to initialize the class
    directly - this will both set things up and efficiently save the object
    without `obj.save()` having to be called explicitly.

    """
    objects = ObjectManager()

    # on-object properties

    @lazy_property
    def cmdset(self):
        return CmdSetHandler(self, True)

    @lazy_property
    def scripts(self):
        return ScriptHandler(self)

    @lazy_property
    def nicks(self):
        return NickHandler(self)

    @lazy_property
    def sessions(self):
        return ObjectSessionHandler(self)

    @property
    def has_account(self):
        """
        Convenience property for checking if an active account is
        currently connected to this object.

        """
        return self.sessions.count()

    @property
    def is_superuser(self):
        """
        Check if user has an account, and if so, if it is a superuser.

        """
        return self.db_account and self.db_account.is_superuser \
            and not self.db_account.attributes.get("_quell")

    def contents_get(self, exclude=None):
        """
        Returns the contents of this object, i.e. all
        objects that has this object set as its location.
        This should be publically available.

        Args:
            exclude (Object): Object to exclude from returned
                contents list

        Returns:
            contents (list): List of contents of this Object.

        Notes:
            Also available as the `contents` property.

        """
        con = self.contents_cache.get(exclude=exclude)
        # print "contents_get:", self, con, id(self), calledby()  # DEBUG
        return con
    contents = property(contents_get)

    @property
    def exits(self):
        """
        Returns all exits from this object, i.e. all objects at this
        location having the property destination != `None`.
        """
        return [exi for exi in self.contents if exi.destination]

    # main methods

    def get_display_name(self, looker, **kwargs):
        """
        Displays the name of the object in a viewer-aware manner.

        Args:
            looker (TypedObject): The object or account that is looking
                at/getting inforamtion for this object.

        Returns:
            name (str): A string containing the name of the object,
                including the DBREF if this user is privileged to control
                said object.

        Notes:
            This function could be extended to change how object names
            appear to users in character, but be wary. This function
            does not change an object's keys or aliases when
            searching, and is expected to produce something useful for
            builders.

        """
        if self.locks.check_lockstring(looker, "perm(Builder)"):
            return "{}(#{})".format(self.name, self.id)
        return self.name

    def search(self, searchdata,
               global_search=False,
               use_nicks=True,  # should this default to off?
               typeclass=None,
               location=None,
               attribute_name=None,
               quiet=False,
               exact=False,
               candidates=None,
               nofound_string=None,
               multimatch_string=None,
               use_dbref=None):
        """
        Returns an Object matching a search string/condition

        Perform a standard object search in the database, handling
        multiple results and lack thereof gracefully. By default, only
        objects in the current `location` of `self` or its inventory are searched for.

        Args:
            searchdata (str or obj): Primary search criterion. Will be matched
                against `object.key` (with `object.aliases` second) unless
                the keyword attribute_name specifies otherwise.
                **Special strings:**
                - `#<num>`: search by unique dbref. This is always
                   a global search.
                - `me,self`: self-reference to this object
                - `<num>-<string>` - can be used to differentiate
                   between multiple same-named matches
            global_search (bool): Search all objects globally. This is overruled
                by `location` keyword.
            use_nicks (bool): Use nickname-replace (nicktype "object") on `searchdata`.
            typeclass (str or Typeclass, or list of either): Limit search only
                to `Objects` with this typeclass. May be a list of typeclasses
                for a broader search.
            location (Object or list): Specify a location or multiple locations
                to search. Note that this is used to query the *contents* of a
                location and will not match for the location itself -
                if you want that, don't set this or use `candidates` to specify
                exactly which objects should be searched.
            attribute_name (str): Define which property to search. If set, no
                key+alias search will be performed. This can be used
                to search database fields (db_ will be automatically
                prepended), and if that fails, it will try to return
                objects having Attributes with this name and value
                equal to searchdata. A special use is to search for
                "key" here if you want to do a key-search without
                including aliases.
            quiet (bool): don't display default error messages - this tells the
                search method that the user wants to handle all errors
                themselves. It also changes the return value type, see
                below.
            exact (bool): if unset (default) - prefers to match to beginning of
                string rather than not matching at all. If set, requires
                exact mathing of entire string.
            candidates (list of objects): this is an optional custom list of objects
                to search (filter) between. It is ignored if `global_search`
                is given. If not set, this list will automatically be defined
                to include the location, the contents of location and the
                caller's contents (inventory).
            nofound_string (str):  optional custom string for not-found error message.
            multimatch_string (str): optional custom string for multimatch error header.
            use_dbref (bool or None, optional): if True/False, active/deactivate the use of
                #dbref as valid global search arguments. If None, check against a permission
                ('Builder' by default).

        Returns:
            match (Object, None or list): will return an Object/None if `quiet=False`,
                otherwise it will return a list of 0, 1 or more matches.

        Notes:
            To find Accounts, use eg. `evennia.account_search`. If
            `quiet=False`, error messages will be handled by
            `settings.SEARCH_AT_RESULT` and echoed automatically (on
            error, return will be `None`). If `quiet=True`, the error
            messaging is assumed to be handled by the caller.

        """
        is_string = isinstance(searchdata, basestring)


        if is_string:
            # searchdata is a string; wrap some common self-references
            if searchdata.lower() in ("here", ):
                return [self.location] if quiet else self.location
            if searchdata.lower() in ("me", "self",):
                return [self] if quiet else self

        if use_dbref is None:
            use_dbref = self.locks.check_lockstring(self, "_dummy:perm(Builder)")

        if use_nicks:
            # do nick-replacement on search
            searchdata = self.nicks.nickreplace(searchdata, categories=("object", "account"), include_account=True)

        if (global_search or (is_string and searchdata.startswith("#") and
                              len(searchdata) > 1 and searchdata[1:].isdigit())):
            # only allow exact matching if searching the entire database
            # or unique #dbrefs
            exact = True
        elif candidates is None:
            # no custom candidates given - get them automatically
            if location:
                # location(s) were given
                candidates = []
                for obj in make_iter(location):
                    candidates.extend(obj.contents)
            else:
                # local search. Candidates are taken from
                # self.contents, self.location and
                # self.location.contents
                location = self.location
                candidates = self.contents
                if location:
                    candidates = candidates + [location] + location.contents
                else:
                    # normally we don't need this since we are
                    # included in location.contents
                    candidates.append(self)

        results = ObjectDB.objects.object_search(searchdata,
                                                 attribute_name=attribute_name,
                                                 typeclass=typeclass,
                                                 candidates=candidates,
                                                 exact=exact,
                                                 use_dbref=use_dbref)
        if quiet:
            return results
        return _AT_SEARCH_RESULT(results, self, query=searchdata,
                                 nofound_string=nofound_string, multimatch_string=multimatch_string)

    def search_account(self, searchdata, quiet=False):
        """
        Simple shortcut wrapper to search for accounts, not characters.

        Args:
            searchdata (str): Search criterion - the key or dbref of the account
                to search for. If this is "here" or "me", search
                for the account connected to this object.
            quiet (bool): Returns the results as a list rather than
                echo eventual standard error messages. Default `False`.

        Returns:
            result (Account, None or list): Just what is returned depends on
                the `quiet` setting:
                    - `quiet=True`: No match or multumatch auto-echoes errors
                      to self.msg, then returns `None`. The esults are passed
                      through `settings.SEARCH_AT_RESULT` and
                      `settings.SEARCH_AT_MULTIMATCH_INPUT`. If there is a
                      unique match, this will be returned.
                    - `quiet=True`: No automatic error messaging is done, and
                      what is returned is always a list with 0, 1 or more
                      matching Accounts.

        """
        if isinstance(searchdata, basestring):
            # searchdata is a string; wrap some common self-references
            if searchdata.lower() in ("me", "self",):
                return [self.account] if quiet else self.account

        results = search.search_account(searchdata)

        if quiet:
            return results
        return _AT_SEARCH_RESULT(results, self, query=searchdata)

    def execute_cmd(self, raw_string, session=None, **kwargs):
        """
        Do something as this object. This is never called normally,
        it's only used when wanting specifically to let an object be
        the caller of a command. It makes use of nicks of eventual
        connected accounts as well.

        Args:
            raw_string (string): Raw command input
            session (Session, optional): Session to
                return results to

        Kwargs:
            Other keyword arguments will be added to the found command
            object instace as variables before it executes.  This is
            unused by default Evennia but may be used to set flags and
            change operating paramaters for commands at run-time.

        Returns:
            defer (Deferred): This is an asynchronous Twisted object that
                will not fire until the command has actually finished
                executing. To overload this one needs to attach
                callback functions to it, with addCallback(function).
                This function will be called with an eventual return
                value from the command execution. This return is not
                used at all by Evennia by default, but might be useful
                for coders intending to implement some sort of nested
                command structure.

        """
        # nick replacement - we require full-word matching.
        # do text encoding conversion
        raw_string = to_unicode(raw_string)
        raw_string = self.nicks.nickreplace(raw_string, categories=("inputline", "channel"), include_account=True)
        return cmdhandler.cmdhandler(self, raw_string, callertype="object", session=session, **kwargs)

    def msg(self, text=None, from_obj=None, session=None, options=None, **kwargs):
        """
        Emits something to a session attached to the object.

        Args:
            text (str or tuple, optional): The message to send. This
                is treated internally like any send-command, so its
                value can be a tuple if sending multiple arguments to
                the `text` oob command.
            from_obj (obj or list, optional): object that is sending. If
                given, at_msg_send will be called. This value will be
                passed on to the protocol. If iterable, will execute hook
                on all entities in it.
            session (Session or list, optional): Session or list of
                Sessions to relay data to, if any. If set, will force send
                to these sessions. If unset, who receives the message
                depends on the MULTISESSION_MODE.
            options (dict, optional): Message-specific option-value
                pairs. These will be applied at the protocol level.
        Kwargs:
            any (string or tuples): All kwarg keys not listed above
                will be treated as send-command names and their arguments
                (which can be a string or a tuple).

        Notes:
            `at_msg_receive` will be called on this Object.
            All extra kwargs will be passed on to the protocol.

        """
        # try send hooks
        if from_obj:
            for obj in make_iter(from_obj):
                try:
                    obj.at_msg_send(text=text, to_obj=self, **kwargs)
                except Exception:
                    logger.log_trace()
        try:
            if not self.at_msg_receive(text=text, **kwargs):
                # if at_msg_receive returns false, we abort message to this object
                return
        except Exception:
            logger.log_trace()

        kwargs["options"] = options

        # relay to session(s)
        sessions = make_iter(session) if session else self.sessions.all()
        for session in sessions:
            session.data_out(text=text, **kwargs)

    def for_contents(self, func, exclude=None, **kwargs):
        """
        Runs a function on every object contained within this one.

        Args:
            func (callable): Function to call. This must have the
                formal call sign func(obj, **kwargs), where obj is the
                object currently being processed and `**kwargs` are
                passed on from the call to `for_contents`.
            exclude (list, optional): A list of object not to call the
                function on.

        Kwargs:
            Keyword arguments will be passed to the function for all objects.
        """
        contents = self.contents
        if exclude:
            exclude = make_iter(exclude)
            contents = [obj for obj in contents if obj not in exclude]
        for obj in contents:
            func(obj, **kwargs)

    def msg_contents(self, text=None, exclude=None, from_obj=None, mapping=None, **kwargs):
        """
        Emits a message to all objects inside this object.

        Args:
            text (str or tuple): Message to send. If a tuple, this should be
                on the valid OOB outmessage form `(message, {kwargs})`,
                where kwargs are optional data passed to the `text`
                outputfunc.
            exclude (list, optional): A list of objects not to send to.
            from_obj (Object, optional): An object designated as the
                "sender" of the message. See `DefaultObject.msg()` for
                more info.
            mapping (dict, optional): A mapping of formatting keys
                `{"key":<object>, "key2":<object2>,...}. The keys
                must match `{key}` markers in the `text` if this is a string or
                in the internal `message` if `text` is a tuple. These
                formatting statements will be
                replaced by the return of `<object>.get_display_name(looker)`
                for every looker in contents that receives the
                message. This allows for every object to potentially
                get its own customized string.
        Kwargs:
            Keyword arguments will be passed on to `obj.msg()` for all
            messaged objects.

        Notes:
            The `mapping` argument is required if `message` contains
            {}-style format syntax. The keys of `mapping` should match
            named format tokens, and its values will have their
            `get_display_name()` function called for  each object in
            the room before substitution. If an item in the mapping does
            not have `get_display_name()`, its string value will be used.

        Example:
            Say Char is a Character object and Npc is an NPC object:

            char.location.msg_contents(
                "{attacker} kicks {defender}",
                mapping=dict(attacker=char, defender=npc), exclude=(char, npc))

            This will result in everyone in the room seeing 'Char kicks NPC'
            where everyone may potentially see different results for Char and Npc
            depending on the results of `char.get_display_name(looker)` and
            `npc.get_display_name(looker)` for each particular onlooker

        """
        # we also accept an outcommand on the form (message, {kwargs})
        is_outcmd = text and is_iter(text)
        inmessage = text[0] if is_outcmd else text
        outkwargs = text[1] if is_outcmd and len(text) > 1 else {}

        contents = self.contents
        if exclude:
            exclude = make_iter(exclude)
            contents = [obj for obj in contents if obj not in exclude]
        for obj in contents:
            if mapping:
                substitutions = {t: sub.get_display_name(obj)
                                 if hasattr(sub, 'get_display_name')
                                 else str(sub) for t, sub in mapping.items()}
                outmessage = inmessage.format(**substitutions)
            else:
                outmessage = inmessage
            obj.msg(text=(outmessage, outkwargs), from_obj=from_obj, **kwargs)

    def move_to(self, destination, quiet=False,
                emit_to_obj=None, use_destination=True, to_none=False, move_hooks=True,
                **kwargs):
        """
        Moves this object to a new location.

        Args:
            destination (Object): Reference to the object to move to. This
                can also be an exit object, in which case the
                destination property is used as destination.
            quiet (bool): If true, turn off the calling of the emit hooks
                (announce_move_to/from etc)
            emit_to_obj (Object): object to receive error messages
            use_destination (bool): Default is for objects to use the "destination"
                 property of destinations as the target to move to. Turning off this
                 keyword allows objects to move "inside" exit objects.
            to_none (bool): Allow destination to be None. Note that no hooks are run when
                 moving to a None location. If you want to run hooks, run them manually
                 (and make sure they can manage None locations).
            move_hooks (bool): If False, turn off the calling of move-related hooks
                (at_before/after_move etc) with quiet=True, this is as quiet a move
                as can be done.

        Kwargs:
          Passed on to announce_move_to and announce_move_from hooks.

        Returns:
            result (bool): True/False depending on if there were problems with the move.
                    This method may also return various error messages to the
                    `emit_to_obj`.

        Notes:
            No access checks are done in this method, these should be handled before
            calling `move_to`.

            The `DefaultObject` hooks called (if `move_hooks=True`) are, in order:

             1. `self.at_before_move(destination)` (if this returns False, move is aborted)
             2. `source_location.at_object_leave(self, destination)`
             3. `self.announce_move_from(destination)`
             4. (move happens here)
             5. `self.announce_move_to(source_location)`
             6. `destination.at_object_receive(self, source_location)`
             7. `self.at_after_move(source_location)`

        """
        def logerr(string="", err=None):
            """Simple log helper method"""
            logger.log_trace()
            self.msg("%s%s" % (string, "" if err is None else " (%s)" % err))
            return

        errtxt = _("Couldn't perform move ('%s'). Contact an admin.")
        if not emit_to_obj:
            emit_to_obj = self

        if not destination:
            if to_none:
                # immediately move to None. There can be no hooks called since
                # there is no destination to call them with.
                self.location = None
                return True
            emit_to_obj.msg(_("The destination doesn't exist."))
            return False
        if destination.destination and use_destination:
            # traverse exits
            destination = destination.destination

        # Before the move, call eventual pre-commands.
        if move_hooks:
            try:
                if not self.at_before_move(destination):
                    return False
            except Exception as err:
                logerr(errtxt % "at_before_move()", err)
                return False

        # Save the old location
        source_location = self.location

        # Call hook on source location
        if move_hooks and source_location:
            try:
                source_location.at_object_leave(self, destination)
            except Exception as err:
                logerr(errtxt % "at_object_leave()", err)
                return False

        if not quiet:
            # tell the old room we are leaving
            try:
                self.announce_move_from(destination, **kwargs)
            except Exception as err:
                logerr(errtxt % "at_announce_move()", err)
                return False

        # Perform move
        try:
            self.location = destination
        except Exception as err:
            logerr(errtxt % "location change", err)
            return False

        if not quiet:
            # Tell the new room we are there.
            try:
                self.announce_move_to(source_location, **kwargs)
            except Exception as err:
                logerr(errtxt % "announce_move_to()", err)
                return False

        if move_hooks:
            # Perform eventual extra commands on the receiving location
            # (the object has already arrived at this point)
            try:
                destination.at_object_receive(self, source_location)
            except Exception as err:
                logerr(errtxt % "at_object_receive()", err)
                return False

        # Execute eventual extra commands on this object after moving it
        # (usually calling 'look')
        if move_hooks:
            try:
                self.at_after_move(source_location)
            except Exception as err:
                logerr(errtxt % "at_after_move", err)
                return False
        return True

    def clear_exits(self):
        """
        Destroys all of the exits and any exits pointing to this
        object as a destination.
        """
        for out_exit in [exi for exi in ObjectDB.objects.get_contents(self) if exi.db_destination]:
            out_exit.delete()
        for in_exit in ObjectDB.objects.filter(db_destination=self):
            in_exit.delete()

    def clear_contents(self):
        """
        Moves all objects (accounts/things) to their home location or
        to default home.
        """
        # Gather up everything that thinks this is its location.
        default_home_id = int(settings.DEFAULT_HOME.lstrip("#"))
        try:
            default_home = ObjectDB.objects.get(id=default_home_id)
            if default_home.dbid == self.dbid:
                # we are deleting default home!
                default_home = None
        except Exception:
            string = _("Could not find default home '(#%d)'.")
            logger.log_err(string % default_home_id)
            default_home = None

        for obj in self.contents:
            home = obj.home
            # Obviously, we can't send it back to here.
            if not home or (home and home.dbid == self.dbid):
                obj.home = default_home
                home = default_home

            # If for some reason it's still None...
            if not home:
                string = "Missing default home, '%s(#%d)' "
                string += "now has a null location."
                obj.location = None
                obj.msg(_("Something went wrong! You are dumped into nowhere. Contact an admin."))
                logger.log_err(string % (obj.name, obj.dbid))
                return

            if obj.has_account:
                if home:
                    string = "Your current location has ceased to exist,"
                    string += " moving you to %s(#%d)."
                    obj.msg(_(string) % (home.name, home.dbid))
                else:
                    # Famous last words: The account should never see this.
                    string = "This place should not exist ... contact an admin."
                    obj.msg(_(string))
            obj.move_to(home)

    def copy(self, new_key=None):
        """
        Makes an identical copy of this object, identical except for a
        new dbref in the database. If you want to customize the copy
        by changing some settings, use ObjectDB.object.copy_object()
        directly.

        Args:
            new_key (string): New key/name of copied object. If new_key is not
                specified, the copy will be named <old_key>_copy by default.
        Returns:
            copy (Object): A copy of this object.

        """
        def find_clone_key():
            """
            Append 01, 02 etc to obj.key. Checks next higher number in the
            same location, then adds the next number available

            returns the new clone name on the form keyXX
            """
            key = self.key
            num = sum(1 for obj in self.location.contents
                      if obj.key.startswith(key) and obj.key.lstrip(key).isdigit())
            return "%s%03i" % (key, num)
        new_key = new_key or find_clone_key()
        return ObjectDB.objects.copy_object(self, new_key=new_key)

    def delete(self):
        """
        Deletes this object.  Before deletion, this method makes sure
        to move all contained objects to their respective home
        locations, as well as clean up all exits to/from the object.

        Returns:
            noerror (bool): Returns whether or not the delete completed
                successfully or not.

        """
        global _ScriptDB
        if not _ScriptDB:
            from evennia.scripts.models import ScriptDB as _ScriptDB

        if not self.pk or not self.at_object_delete():
            # This object has already been deleted,
            # or the pre-delete check return False
            return False

        # See if we need to kick the account off.

        for session in self.sessions.all():
            session.msg(_("Your character %s has been destroyed.") % self.key)
            # no need to disconnect, Account just jumps to OOC mode.
        # sever the connection (important!)
        if self.account:
            for session in self.sessions.all():
                self.account.unpuppet_object(session)
        self.account = None

        for script in _ScriptDB.objects.get_all_scripts_on_obj(self):
            script.stop()

        # Destroy any exits to and from this room, if any
        self.clear_exits()
        # Clear out any non-exit objects located within the object
        self.clear_contents()
        self.attributes.clear()
        self.nicks.clear()
        self.aliases.clear()
        self.location = None  # this updates contents_cache for our location

        # Perform the deletion of the object
        super(DefaultObject, self).delete()
        return True

    def access(self, accessing_obj, access_type='read', default=False, no_superuser_bypass=False, **kwargs):
        """
        Determines if another object has permission to access this object
        in whatever way.

        Args:
          accessing_obj (Object): Object trying to access this one.
          access_type (str, optional): Type of access sought.
          default (bool, optional): What to return if no lock of access_type was found.
          no_superuser_bypass (bool, optional): If `True`, don't skip
            lock check for superuser (be careful with this one).

        Kwargs:
          Passed on to the at_access hook along with the result of the access check.

        """
        result = super(DefaultObject, self).access(accessing_obj, access_type=access_type,
                                                   default=default, no_superuser_bypass=no_superuser_bypass)
        self.at_access(result, accessing_obj, access_type, **kwargs)
        return result

    #
    # Hook methods
    #

    def at_first_save(self):
        """
        This is called by the typeclass system whenever an instance of
        this class is saved for the first time. It is a generic hook
        for calling the startup hooks for the various game entities.
        When overloading you generally don't overload this but
        overload the hooks called by this method.

        """
        self.basetype_setup()
        self.at_object_creation()

        if hasattr(self, "_createdict"):
            # this will only be set if the utils.create function
            # was used to create the object. We want the create
            # call's kwargs to override the values set by hooks.
            cdict = self._createdict
            updates = []
            if not cdict.get("key"):
                if not self.db_key:
                    self.db_key = "#%i" % self.dbid
                    updates.append("db_key")
            elif self.key != cdict.get("key"):
                updates.append("db_key")
                self.db_key = cdict["key"]
            if cdict.get("location") and self.location != cdict["location"]:
                self.db_location = cdict["location"]
                updates.append("db_location")
            if cdict.get("home") and self.home != cdict["home"]:
                self.home = cdict["home"]
                updates.append("db_home")
            if cdict.get("destination") and self.destination != cdict["destination"]:
                self.destination = cdict["destination"]
                updates.append("db_destination")
            if updates:
                self.save(update_fields=updates)

            if cdict.get("permissions"):
                self.permissions.batch_add(*cdict["permissions"])
            if cdict.get("locks"):
                self.locks.add(cdict["locks"])
            if cdict.get("aliases"):
                self.aliases.batch_add(*cdict["aliases"])
            if cdict.get("location"):
                cdict["location"].at_object_receive(self, None)
                self.at_after_move(None)
            if cdict.get("tags"):
                # this should be a list of tags
                self.tags.batch_add(*cdict["tags"])
            if cdict.get("attributes"):
                # this should be a dict of attrname:value
                self.attributes.batch_add(*cdict["attributes"])
            if cdict.get("nattributes"):
                # this should be a dict of nattrname:value
                for key, value in cdict["nattributes"].items():
                    self.nattributes.add(key, value)

            del self._createdict

        self.basetype_posthook_setup()

    # hooks called by the game engine #

    def basetype_setup(self):
        """
        This sets up the default properties of an Object, just before
        the more general at_object_creation.

        You normally don't need to change this unless you change some
        fundamental things like names of permission groups.

        """
        # the default security setup fallback for a generic
        # object. Overload in child for a custom setup. Also creation
        # commands may set this (create an item and you should be its
        # controller, for example)

        self.locks.add(";".join([
            "control:perm(Developer)",  # edit locks/permissions, delete
            "examine:perm(Builder)",   # examine properties
            "view:all()",               # look at object (visibility)
            "edit:perm(Admin)",       # edit properties/attributes
            "delete:perm(Admin)",     # delete object
            "get:all()",                # pick up object
            "call:true()",              # allow to call commands on this object
            "tell:perm(Admin)",        # allow emits to this object
            "puppet:pperm(Developer)"]))  # lock down puppeting only to staff by default

    def basetype_posthook_setup(self):
        """
        Called once, after basetype_setup and at_object_creation. This
        should generally not be overloaded unless you are redefining
        how a room/exit/object works. It allows for basetype-like
        setup after the object is created. An example of this is
        EXITs, who need to know keys, aliases, locks etc to set up
        their exit-cmdsets.

        """
        pass

    def at_object_creation(self):
        """
        Called once, when this object is first created. This is the
        normal hook to overload for most object types.

        """
        pass

    def at_object_delete(self):
        """
        Called just before the database object is permanently
        delete()d from the database. If this method returns False,
        deletion is aborted.

        """
        return True

    def at_init(self):
        """
        This is always called whenever this object is initiated --
        that is, whenever it its typeclass is cached from memory. This
        happens on-demand first time the object is used or activated
        in some way after being created but also after each server
        restart or reload.

        """
        pass

    def at_cmdset_get(self, **kwargs):
        """
        Called just before cmdsets on this object are requested by the
        command handler. If changes need to be done on the fly to the
        cmdset before passing them on to the cmdhandler, this is the
        place to do it. This is called also if the object currently
        have no cmdsets.

        Kwargs:
            caller (Session, Object or Account): The caller requesting
                this cmdset.

        """
        pass

    def at_pre_puppet(self, account, session=None, **kwargs):
        """
        Called just before an Account connects to this object to puppet
        it.

        Args:
            account (Account): This is the connecting account.
            session (Session): Session controlling the connection.
            **kwargs (dict): Arbitrary, optional arguments for users
                overriding the call (unused by default).

        """
        pass

    def at_post_puppet(self, **kwargs):
        """
        Called just after puppeting has been completed and all
        Account<->Object links have been established.

        Args:
            **kwargs (dict): Arbitrary, optional arguments for users
                overriding the call (unused by default).
        Note:
            You can use `self.account` and `self.sessions.get()` to get
            account and sessions at this point; the last entry in the
            list from `self.sessions.get()` is the latest Session
            puppeting this Object.

        """
        self.account.db._last_puppet = self

    def at_pre_unpuppet(self, **kwargs):
        """
        Called just before beginning to un-connect a puppeting from
        this Account.

        Args:
            **kwargs (dict): Arbitrary, optional arguments for users
                overriding the call (unused by default).
        Note:
            You can use `self.account` and `self.sessions.get()` to get
            account and sessions at this point; the last entry in the
            list from `self.sessions.get()` is the latest Session
            puppeting this Object.

        """
        pass

    def at_post_unpuppet(self, account, session=None, **kwargs):
        """
        Called just after the Account successfully disconnected from
        this object, severing all connections.

        Args:
            account (Account): The account object that just disconnected
                from this object.
            session (Session): Session id controlling the connection that
                just disconnected.
            **kwargs (dict): Arbitrary, optional arguments for users
                overriding the call (unused by default).

        """
        pass

    def at_server_reload(self):
        """
        This hook is called whenever the server is shutting down for
        restart/reboot. If you want to, for example, save non-persistent
        properties across a restart, this is the place to do it.

        """
        pass

    def at_server_shutdown(self):
        """
        This hook is called whenever the server is shutting down fully
        (i.e. not for a restart).

        """
        pass

    def at_access(self, result, accessing_obj, access_type, **kwargs):
        """
        This is called with the result of an access call, along with
        any kwargs used for that call. The return of this method does
        not affect the result of the lock check. It can be used e.g. to
        customize error messages in a central location or other effects
        based on the access result.

        Args:
            result (bool): The outcome of the access call.
            accessing_obj (Object or Account): The entity trying to gain access.
            access_type (str): The type of access that was requested.

        Kwargs:
            Not used by default, added for possible expandability in a
            game.

        """
        pass

    # hooks called when moving the object

    def at_before_move(self, destination, **kwargs):
        """
        Called just before starting to move this object to
        destination.

        Args:
            destination (Object): The object we are moving to
            **kwargs (dict): Arbitrary, optional arguments for users
                overriding the call (unused by default).

        Returns:
            shouldmove (bool): If we should move or not.

        Notes:
            If this method returns False/None, the move is cancelled
            before it is even started.

        """
        # return has_perm(self, destination, "can_move")
        return True

    def announce_move_from(self, destination, msg=None, mapping=None, **kwargs):
        """
        Called if the move is to be announced. This is
        called while we are still standing in the old
        location.

        Args:
            destination (Object): The place we are going to.
            msg (str, optional): a replacement message.
            mapping (dict, optional): additional mapping objects.
            **kwargs (dict): Arbitrary, optional arguments for users
                overriding the call (unused by default).

        You can override this method and call its parent with a
        message to simply change the default message.  In the string,
        you can use the following as mappings (between braces):
            object: the object which is moving.
            exit: the exit from which the object is moving (if found).
            origin: the location of the object before the move.
            destination: the location of the object after moving.

        """
        if not self.location:
            return
        if msg:
            string = msg
        else:
            string = "{object} is leaving {origin}, heading for {destination}."

        location = self.location
        exits = [o for o in location.contents if o.location is location and o.destination is destination]
        if not mapping:
            mapping = {}

        mapping.update({
            "object": self,
            "exit": exits[0] if exits else "somewhere",
            "origin": location or "nowhere",
            "destination": destination or "nowhere",
        })

        location.msg_contents(string, exclude=(self, ), mapping=mapping)

    def announce_move_to(self, source_location, msg=None, mapping=None, **kwargs):
        """
        Called after the move if the move was not quiet. At this point
        we are standing in the new location.

        Args:
            source_location (Object): The place we came from
            msg (str, optional): the replacement message if location.
            mapping (dict, optional): additional mapping objects.
            **kwargs (dict): Arbitrary, optional arguments for users
                overriding the call (unused by default).

        Notes:
            You can override this method and call its parent with a
            message to simply change the default message.  In the string,
            you can use the following as mappings (between braces):
                object: the object which is moving.
                exit: the exit from which the object is moving (if found).
                origin: the location of the object before the move.
                destination: the location of the object after moving.

        """

        if not source_location and self.location.has_account:
            # This was created from nowhere and added to an account's
            # inventory; it's probably the result of a create command.
            string = "You now have %s in your possession." % self.get_display_name(self.location)
            self.location.msg(string)
            return

        if source_location:
            if msg:
                string = msg
            else:
                string = "{object} arrives to {destination} from {origin}."
        else:
            string = "{object} arrives to {destination}."

        origin = source_location
        destination = self.location
        exits = []
        if origin:
            exits = [o for o in destination.contents if o.location is destination and o.destination is origin]

        if not mapping:
            mapping = {}

        mapping.update({
            "object": self,
            "exit": exits[0] if exits else "somewhere",
            "origin": origin or "nowhere",
            "destination": destination or "nowhere",
        })

        destination.msg_contents(string, exclude=(self, ), mapping=mapping)

    def at_after_move(self, source_location, **kwargs):
        """
        Called after move has completed, regardless of quiet mode or
        not.  Allows changes to the object due to the location it is
        now in.

        Args:
            source_location (Object): Wwhere we came from. This may be `None`.
            **kwargs (dict): Arbitrary, optional arguments for users
                overriding the call (unused by default).

        """
        pass

    def at_object_leave(self, moved_obj, target_location, **kwargs):
        """
        Called just before an object leaves from inside this object

        Args:
            moved_obj (Object): The object leaving
            target_location (Object): Where `moved_obj` is going.
            **kwargs (dict): Arbitrary, optional arguments for users
                overriding the call (unused by default).

        """
        pass

    def at_object_receive(self, moved_obj, source_location, **kwargs):
        """
        Called after an object has been moved into this object.

        Args:
            moved_obj (Object): The object moved into this one
            source_location (Object): Where `moved_object` came from.
                Note that this could be `None`.
            **kwargs (dict): Arbitrary, optional arguments for users
                overriding the call (unused by default).

        """
        pass

    def at_traverse(self, traversing_object, target_location, **kwargs):
        """
        This hook is responsible for handling the actual traversal,
        normally by calling
        `traversing_object.move_to(target_location)`. It is normally
        only implemented by Exit objects. If it returns False (usually
        because `move_to` returned False), `at_after_traverse` below
        should not be called and instead `at_failed_traverse` should be
        called.

        Args:
            traversing_object (Object): Object traversing us.
            target_location (Object): Where target is going.
            **kwargs (dict): Arbitrary, optional arguments for users
                overriding the call (unused by default).

        """
        pass

    def at_after_traverse(self, traversing_object, source_location, **kwargs):
        """
        Called just after an object successfully used this object to
        traverse to another object (i.e. this object is a type of
        Exit)

        Args:
            traversing_object (Object): The object traversing us.
            source_location (Object): Where `traversing_object` came from.
            **kwargs (dict): Arbitrary, optional arguments for users
                overriding the call (unused by default).

        Notes:
            The target location should normally be available as `self.destination`.
        """
        pass

    def at_failed_traverse(self, traversing_object, **kwargs):
        """
        This is called if an object fails to traverse this object for
        some reason.

        Args:
            traversing_object (Object): The object that failed traversing us.
            **kwargs (dict): Arbitrary, optional arguments for users
                overriding the call (unused by default).

        Notes:
            Using the default exits, this hook will not be called if an
            Attribute `err_traverse` is defined - this will in that case be
            read for an error string instead.

        """
        pass

    def at_msg_receive(self, text=None, from_obj=None, **kwargs):
        """
        This hook is called whenever someone sends a message to this
        object using the `msg` method.

        Note that from_obj may be None if the sender did not include
        itself as an argument to the obj.msg() call - so you have to
        check for this. .

        Consider this a pre-processing method before msg is passed on
        to the user session. If this method returns False, the msg
        will not be passed on.

        Args:
            text (str, optional): The message received.
            from_obj (any, optional): The object sending the message.

        Kwargs:
            This includes any keywords sent to the `msg` method.

        Returns:
            receive (bool): If this message should be received.

        Notes:
            If this method returns False, the `msg` operation
            will abort without sending the message.

        """
        return True

    def at_msg_send(self, text=None, to_obj=None, **kwargs):
        """
        This is a hook that is called when *this* object sends a
        message to another object with `obj.msg(text, to_obj=obj)`.

        Args:
            text (str, optional): Text to send.
            to_obj (any, optional): The object to send to.

        Kwargs:
            Keywords passed from msg()

        Notes:
            Since this method is executed by `from_obj`, if no `from_obj`
            was passed to `DefaultCharacter.msg` this hook will never
            get called.

        """
        pass

    # hooks called by the default cmdset.

    def return_appearance(self, looker, **kwargs):
        """
        This formats a description. It is the hook a 'look' command
        should call.

        Args:
            looker (Object): Object doing the looking.
            **kwargs (dict): Arbitrary, optional arguments for users
                overriding the call (unused by default).
        """
        if not looker:
            return ""
        # get and identify all objects
        visible = (con for con in self.contents if con != looker and
                   con.access(looker, "view"))
        exits, users, things = [], [], []
        for con in visible:
            key = con.get_display_name(looker)
            if con.destination:
                exits.append(key)
            elif con.has_account:
                users.append("|c%s|n" % key)
            else:
                things.append(key)
        # get description, build string
        string = "|c%s|n\n" % self.get_display_name(looker)
        desc = self.db.desc
        if desc:
            string += "%s" % desc
        if exits:
            string += "\n|wExits:|n " + ", ".join(exits)
        if users or things:
            string += "\n|wYou see:|n " + ", ".join(users + things)
        return string

    def at_look(self, target, **kwargs):
        """
        Called when this object performs a look. It allows to
        customize just what this means. It will not itself
        send any data.

        Args:
            target (Object): The target being looked at. This is
                commonly an object or the current location. It will
                be checked for the "view" type access.
            **kwargs (dict): Arbitrary, optional arguments for users
                overriding the call (unused by default).

        Returns:
            lookstring (str): A ready-processed look string
                potentially ready to return to the looker.

        """
        if not target.access(self, "view"):
            try:
                return "Could not view '%s'." % target.get_display_name(self)
            except AttributeError:
                return "Could not view '%s'." % target.key

        description = target.return_appearance(self)

        # the target's at_desc() method.
        # this must be the last reference to target so it may delete itself when acted on.
        target.at_desc(looker=self)

        return description

    def at_desc(self, looker=None, **kwargs):
        """
        This is called whenever someone looks at this object.

        Args:
            looker (Object, optional): The object requesting the description.
            **kwargs (dict): Arbitrary, optional arguments for users
                overriding the call (unused by default).

        """
        pass

    def at_before_get(self, getter, **kwargs):
        """
        Called by the default `get` command before this object has been
        picked up.

        Args:
            getter (Object): The object about to get this object.
            **kwargs (dict): Arbitrary, optional arguments for users
                overriding the call (unused by default).

        Returns:
            shouldget (bool): If the object should be gotten or not.

        Notes:
            If this method returns False/None, the getting is cancelled
            before it is even started.
        """
        return True

    def at_get(self, getter, **kwargs):
        """
        Called by the default `get` command when this object has been
        picked up.

        Args:
            getter (Object): The object getting this object.
            **kwargs (dict): Arbitrary, optional arguments for users
                overriding the call (unused by default).

        Notes:
            This hook cannot stop the pickup from happening. Use
            permissions or the at_before_get() hook for that.

        """
        pass

    def at_before_give(self, giver, getter, **kwargs):
        """
        Called by the default `give` command before this object has been
        given.

        Args:
            giver (Object): The object about to give this object.
            getter (Object): The object about to get this object.
            **kwargs (dict): Arbitrary, optional arguments for users
                overriding the call (unused by default).

        Returns:
            shouldgive (bool): If the object should be given or not.

        Notes:
            If this method returns False/None, the giving is cancelled
            before it is even started.

        """
        return True

    def at_give(self, giver, getter, **kwargs):
        """
        Called by the default `give` command when this object has been
        given.

        Args:
            giver (Object): The object giving this object.
            getter (Object): The object getting this object.
            **kwargs (dict): Arbitrary, optional arguments for users
                overriding the call (unused by default).

        Notes:
            This hook cannot stop the give from happening. Use
            permissions or the at_before_give() hook for that.

        """
        pass

    def at_before_drop(self, dropper, **kwargs):
        """
        Called by the default `drop` command before this object has been
        dropped.

        Args:
            dropper (Object): The object which will drop this object.
            **kwargs (dict): Arbitrary, optional arguments for users
                overriding the call (unused by default).

        Returns:
            shoulddrop (bool): If the object should be dropped or not.

        Notes:
            If this method returns False/None, the dropping is cancelled
            before it is even started.

        """
        return True

    def at_drop(self, dropper, **kwargs):
        """
        Called by the default `drop` command when this object has been
        dropped.

        Args:
            dropper (Object): The object which just dropped this object.
            **kwargs (dict): Arbitrary, optional arguments for users
                overriding the call (unused by default).

        Notes:
            This hook cannot stop the drop from happening. Use
            permissions or the at_before_drop() hook for that.

        """
        pass

    def at_before_say(self, message, **kwargs):
        """
        Before the object says something.

        This hook is by default used by the 'say' and 'whisper'
        commands as used by this command it is called before the text
        is said/whispered and can be used to customize the outgoing
        text from the object. Returning `None` aborts the command.

        Args:
            message (str): The suggested say/whisper text spoken by self.
        Kwargs:
            whisper (bool): If True, this is a whisper rather than
                a say. This is sent by the whisper command by default.
                Other verbal commands could use this hook in similar
                ways.
            receivers (Object or iterable): If set, this is the target or targets for the say/whisper.

        Returns:
            message (str): The (possibly modified) text to be spoken.

        """
        return message

    def at_say(self, message, msg_self=None, msg_location=None,
               receivers=None, msg_receivers=None, **kwargs):
        """
        Display the actual say (or whisper) of self.

        This hook should display the actual say/whisper of the object in its
        location.  It should both alert the object (self) and its
        location that some text is spoken.  The overriding of messages or
        `mapping` allows for simple customization of the hook without
        re-writing it completely.

        Args:
            message (str): The message to convey.
            msg_self (bool or str, optional): If boolean True, echo `message` to self. If a string,
                return that message. If False or unset, don't echo to self.
            msg_location (str, optional): The message to echo to self's location.
            receivers (Object or iterable, optional): An eventual receiver or receivers of the message
                (by default only used by whispers).
            msg_receivers(str): Specific message to pass to the receiver(s). This will parsed
                with the {receiver} placeholder replaced with the given receiver.
        Kwargs:
            whisper (bool): If this is a whisper rather than a say. Kwargs
                can be used by other verbal commands in a similar way.
            mapping (dict): Pass an additional mapping to the message.

        Notes:


            Messages can contain {} markers. These are substituted against the values
            passed in the `mapping` argument.

                msg_self = 'You say: "{speech}"'
                msg_location = '{object} says: "{speech}"'
                msg_receivers = '{object} whispers: "{speech}"'

            Supported markers by default:
                {self}: text to self-reference with (default 'You')
                {speech}: the text spoken/whispered by self.
                {object}: the object speaking.
                {receiver}: replaced with a single receiver only for strings meant for a specific
                    receiver (otherwise 'None').
                {all_receivers}: comma-separated list of all receivers,
                                 if more than one, otherwise same as receiver
                {location}: the location where object is.

        """
        msg_type = 'say'
        if kwargs.get("whisper", False):
            # whisper mode
            msg_type = 'whisper'
            msg_self = '{self} whisper to {all_receivers}, "{speech}"' if msg_self is True else msg_self
<<<<<<< HEAD
            msg_receivers = '{object} whispers: "{speech}"'
=======
            msg_receivers = msg_receivers or '{object} whispers: "{speech}"'
            msg_location = None
>>>>>>> bafb88f2
        else:
            msg_self = '{self} say, "{speech}"' if msg_self is True else msg_self
            msg_location = msg_location or '{object} says, "{speech}"'

        custom_mapping = kwargs.get('mapping', {})
        receivers = make_iter(receivers) if receivers else None
        location = self.location

        if msg_self:
            self_mapping = {"self": "You",
                            "object": self.get_display_name(self),
                            "location": location.get_display_name(self) if location else None,
                            "receiver": None,
                            "all_receivers": ", ".join(
                                recv.get_display_name(self)
                                for recv in receivers) if receivers else None,
                            "speech": message}
            self_mapping.update(custom_mapping)
            self.msg(text=(msg_self.format(**self_mapping), {"type": msg_type}))

        if receivers and msg_receivers:
            receiver_mapping = {"self": "You",
                                "object": None,
                                "location": None,
                                "receiver": None,
                                "all_receivers": None,
                                "speech": message}
            for receiver in make_iter(receivers):
                individual_mapping = {"object": self.get_display_name(receiver),
                                      "location": location.get_display_name(receiver),
                                      "receiver": receiver.get_display_name(receiver),
                                      "all_receivers": ", ".join(
                                            recv.get_display_name(recv)
                                            for recv in receivers) if receivers else None}
                receiver_mapping.update(individual_mapping)
                receiver_mapping.update(custom_mapping)
                receiver.msg(text=(msg_receivers.format(**receiver_mapping), {"type": msg_type}))

        if self.location and msg_location:
            location_mapping = {"self": "You",
                                "object": self,
                                "location": location,
                                "all_receivers": ", ".join(str(recv) for recv in receivers) if receivers else None,
                                "receiver": None,
                                "speech": message}
            location_mapping.update(custom_mapping)
            exclude = []
            if msg_self:
                exclude.append(self)
            if receivers:
                exclude.extend(receivers)
            self.location.msg_contents(text=(msg_location, {"type": msg_type}),
                                       from_obj=self,
                                       exclude=exclude,
                                       mapping=location_mapping)


#
# Base Character object
#

class DefaultCharacter(DefaultObject):
    """
    This implements an Object puppeted by a Session - that is,
    a character avatar controlled by an account.

    """

    def basetype_setup(self):
        """
        Setup character-specific security.

        You should normally not need to overload this, but if you do,
        make sure to reproduce at least the two last commands in this
        method (unless you want to fundamentally change how a
        Character object works).

        """
        super(DefaultCharacter, self).basetype_setup()
        self.locks.add(";".join(["get:false()",  # noone can pick up the character
                                 "call:false()"]))  # no commands can be called on character from outside
        # add the default cmdset
        self.cmdset.add_default(settings.CMDSET_CHARACTER, permanent=True)

    def at_after_move(self, source_location, **kwargs):
        """
        We make sure to look around after a move.

        """
        if self.location.access(self, "view"):
            self.msg(self.at_look(self.location))

    def at_pre_puppet(self, account, session=None, **kwargs):
        """
        Return the character from storage in None location in `at_post_unpuppet`.
        Args:
            account (Account): This is the connecting account.
            session (Session): Session controlling the connection.
        """
        if self.location is None:  # Make sure character's location is never None before being puppeted.
            # Return to last location (or home, which should always exist),
            self.location = self.db.prelogout_location if self.db.prelogout_location else self.home
            self.location.at_object_receive(self, None)  # and trigger the location's reception hook.
        if self.location:  # If the character is verified to be somewhere,
            self.db.prelogout_location = self.location  # save location again to be sure.
        else:
            account.msg("|r%s has no location and no home is set.|n" % self, session=session)  # Note to set home.

    def at_post_puppet(self, **kwargs):
        """
        Called just after puppeting has been completed and all
        Account<->Object links have been established.

        Args:
            **kwargs (dict): Arbitrary, optional arguments for users
                overriding the call (unused by default).
        Note:
            You can use `self.account` and `self.sessions.get()` to get
            account and sessions at this point; the last entry in the
            list from `self.sessions.get()` is the latest Session
            puppeting this Object.

        """
        self.msg("\nYou become |c%s|n.\n" % self.name)
        self.msg(self.at_look(self.location))

        def message(obj, from_obj):
            obj.msg("%s has entered the game." % self.get_display_name(obj), from_obj=from_obj)
        self.location.for_contents(message, exclude=[self], from_obj=self)

    def at_post_unpuppet(self, account, session=None, **kwargs):
        """
        We stove away the character when the account goes ooc/logs off,
        otherwise the character object will remain in the room also
        after the account logged off ("headless", so to say).

        Args:
            account (Account): The account object that just disconnected
                from this object.
            session (Session): Session controlling the connection that
                just disconnected.
            **kwargs (dict): Arbitrary, optional arguments for users
                overriding the call (unused by default).
        """
        if not self.sessions.count():
            # only remove this char from grid if no sessions control it anymore.
            if self.location:
                def message(obj, from_obj):
                    obj.msg("%s has left the game." % self.get_display_name(obj), from_obj=from_obj)
                self.location.for_contents(message, exclude=[self], from_obj=self)
                self.db.prelogout_location = self.location
                self.location = None

    @property
    def idle_time(self):
        """
        Returns the idle time of the least idle session in seconds. If
        no sessions are connected it returns nothing.
        """
        idle = [session.cmd_last_visible for session in self.sessions.all()]
        if idle:
            return time.time() - float(max(idle))
        return None

    @property
    def connection_time(self):
        """
        Returns the maximum connection time of all connected sessions
        in seconds. Returns nothing if there are no sessions.
        """
        conn = [session.conn_time for session in self.sessions.all()]
        if conn:
            return time.time() - float(min(conn))
        return None

#
# Base Room object


class DefaultRoom(DefaultObject):
    """
    This is the base room object. It's just like any Object except its
    location is always `None`.
    """

    def basetype_setup(self):
        """
        Simple room setup setting locks to make sure the room
        cannot be picked up.

        """

        super(DefaultRoom, self).basetype_setup()
        self.locks.add(";".join(["get:false()",
                                 "puppet:false()"]))  # would be weird to puppet a room ...
        self.location = None


#
# Default Exit command, used by the base exit object
#

class ExitCommand(command.Command):
    """
    This is a command that simply cause the caller to traverse
    the object it is attached to.

    """
    obj = None

    def func(self):
        """
        Default exit traverse if no syscommand is defined.
        """

        if self.obj.access(self.caller, 'traverse'):
            # we may traverse the exit.
            self.obj.at_traverse(self.caller, self.obj.destination)
        else:
            # exit is locked
            if self.obj.db.err_traverse:
                # if exit has a better error message, let's use it.
                self.caller.msg(self.obj.db.err_traverse)
            else:
                # No shorthand error message. Call hook.
                self.obj.at_failed_traverse(self.caller)

    def get_extra_info(self, caller, **kwargs):
        """
        Shows a bit of information on where the exit leads.

        Args:
            caller (Object): The object (usually a character) that entered an ambiguous command.
            **kwargs (dict): Arbitrary, optional arguments for users
                overriding the call (unused by default).

        Returns:
            A string with identifying information to disambiguate the command, conventionally with a preceding space.
        """
        if self.obj.destination:
            return " (exit to %s)" % self.obj.destination.get_display_name(caller)
        else:
            return " (%s)" % self.obj.get_display_name(caller)

#
# Base Exit object


class DefaultExit(DefaultObject):
    """
    This is the base exit object - it connects a location to another.
    This is done by the exit assigning a "command" on itself with the
    same name as the exit object (to do this we need to remember to
    re-create the command when the object is cached since it must be
    created dynamically depending on what the exit is called). This
    command (which has a high priority) will thus allow us to traverse
    exits simply by giving the exit-object's name on its own.

    """

    exit_command = ExitCommand
    priority = 101
    # Helper classes and methods to implement the Exit. These need not
    # be overloaded unless one want to change the foundation for how
    # Exits work. See the end of the class for hook methods to overload.

    def create_exit_cmdset(self, exidbobj):
        """
        Helper function for creating an exit command set + command.

        The command of this cmdset has the same name as the Exit
        object and allows the exit to react when the account enter the
        exit's name, triggering the movement between rooms.

        Args:
            exidbobj (Object): The DefaultExit object to base the command on.

        """

        # create an exit command. We give the properties here,
        # to always trigger metaclass preparations
        cmd = self.exit_command(key=exidbobj.db_key.strip().lower(),
                                aliases=exidbobj.aliases.all(),
                                locks=str(exidbobj.locks),
                                auto_help=False,
                                destination=exidbobj.db_destination,
                                arg_regex=r"^$",
                                is_exit=True,
                                obj=exidbobj)
        # create a cmdset
        exit_cmdset = cmdset.CmdSet(None)
        exit_cmdset.key = 'ExitCmdSet'
        exit_cmdset.priority = self.priority
        exit_cmdset.duplicates = True
        # add command to cmdset
        exit_cmdset.add(cmd)
        return exit_cmdset

    # Command hooks

    def basetype_setup(self):
        """
        Setup exit-security

        You should normally not need to overload this - if you do make
        sure you include all the functionality in this method.

        """
        super(DefaultExit, self).basetype_setup()

        # setting default locks (overload these in at_object_creation()
        self.locks.add(";".join(["puppet:false()",  # would be weird to puppet an exit ...
                                 "traverse:all()",  # who can pass through exit by default
                                 "get:false()"]))   # noone can pick up the exit

        # an exit should have a destination (this is replaced at creation time)
        if self.location:
            self.destination = self.location

    def at_cmdset_get(self, **kwargs):
        """
        Called just before cmdsets on this object are requested by the
        command handler. If changes need to be done on the fly to the
        cmdset before passing them on to the cmdhandler, this is the
        place to do it. This is called also if the object currently
        has no cmdsets.

        Kwargs:
          force_init (bool): If `True`, force a re-build of the cmdset
            (for example to update aliases).

        """

        if "force_init" in kwargs or not self.cmdset.has_cmdset("ExitCmdSet", must_be_default=True):
            # we are resetting, or no exit-cmdset was set. Create one dynamically.
            self.cmdset.add_default(self.create_exit_cmdset(self), permanent=False)

    def at_init(self):
        """
        This is called when this objects is re-loaded from cache. When
        that happens, we make sure to remove any old ExitCmdSet cmdset
        (this most commonly occurs when renaming an existing exit)
        """
        self.cmdset.remove_default()

    def at_traverse(self, traversing_object, target_location, **kwargs):
        """
        This implements the actual traversal. The traverse lock has
        already been checked (in the Exit command) at this point.

        Args:
            traversing_object (Object): Object traversing us.
            target_location (Object): Where target is going.
            **kwargs (dict): Arbitrary, optional arguments for users
                overriding the call (unused by default).

        """
        source_location = traversing_object.location
        if traversing_object.move_to(target_location):
            self.at_after_traverse(traversing_object, source_location)
        else:
            if self.db.err_traverse:
                # if exit has a better error message, let's use it.
                self.caller.msg(self.db.err_traverse)
            else:
                # No shorthand error message. Call hook.
                self.at_failed_traverse(traversing_object)

    def at_failed_traverse(self, traversing_object, **kwargs):
        """
        Overloads the default hook to implement a simple default error message.

        Args:
            traversing_object (Object): The object that failed traversing us.
            **kwargs (dict): Arbitrary, optional arguments for users
                overriding the call (unused by default).

        Notes:
            Using the default exits, this hook will not be called if an
            Attribute `err_traverse` is defined - this will in that case be
            read for an error string instead.

        """
        traversing_object.msg("You cannot go there.")<|MERGE_RESOLUTION|>--- conflicted
+++ resolved
@@ -1684,12 +1684,9 @@
             # whisper mode
             msg_type = 'whisper'
             msg_self = '{self} whisper to {all_receivers}, "{speech}"' if msg_self is True else msg_self
-<<<<<<< HEAD
             msg_receivers = '{object} whispers: "{speech}"'
-=======
             msg_receivers = msg_receivers or '{object} whispers: "{speech}"'
             msg_location = None
->>>>>>> bafb88f2
         else:
             msg_self = '{self} say, "{speech}"' if msg_self is True else msg_self
             msg_location = msg_location or '{object} says, "{speech}"'
