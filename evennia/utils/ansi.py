--- conflicted
+++ resolved
@@ -456,179 +456,6 @@
 
         return parsed_string
 
-<<<<<<< HEAD
-=======
-    # Mapping using {r {n etc
-
-    hilite = ANSI_HILITE
-    unhilite = ANSI_UNHILITE
-
-    ext_ansi_map = [
-        (r'{n', ANSI_NORMAL),          # reset
-        (r'{/', ANSI_RETURN),          # line break
-        (r'{-', 4*ANSI_SPACE),         # "fixed" tab
-        (r'{t', ANSI_TAB),             # tab
-        (r'{_', ANSI_SPACE),           # space
-        (r'{*', ANSI_INVERSE),         # invert
-        (r'{^', ANSI_BLINK),           # blinking text (very annoying and not supported by all clients)
-        (r'{u', ANSI_UNDERLINE),       # underline
-
-        (r'{r', hilite + ANSI_RED),
-        (r'{g', hilite + ANSI_GREEN),
-        (r'{y', hilite + ANSI_YELLOW),
-        (r'{b', hilite + ANSI_BLUE),
-        (r'{m', hilite + ANSI_MAGENTA),
-        (r'{c', hilite + ANSI_CYAN),
-        (r'{w', hilite + ANSI_WHITE),  # pure white
-        (r'{x', hilite + ANSI_BLACK),  # dark grey
-
-        (r'{R', unhilite + ANSI_RED),
-        (r'{G', unhilite + ANSI_GREEN),
-        (r'{Y', unhilite + ANSI_YELLOW),
-        (r'{B', unhilite + ANSI_BLUE),
-        (r'{M', unhilite + ANSI_MAGENTA),
-        (r'{C', unhilite + ANSI_CYAN),
-        (r'{W', unhilite + ANSI_WHITE),  # light grey
-        (r'{X', unhilite + ANSI_BLACK),  # pure black
-
-        # hilight-able colors
-        (r'{h', hilite),
-        (r'{H', unhilite),
-
-        (r'{!R', ANSI_RED),
-        (r'{!G', ANSI_GREEN),
-        (r'{!Y', ANSI_YELLOW),
-        (r'{!B', ANSI_BLUE),
-        (r'{!M', ANSI_MAGENTA),
-        (r'{!C', ANSI_CYAN),
-        (r'{!W', ANSI_WHITE),  # light grey
-        (r'{!X', ANSI_BLACK),  # pure black
-
-        # normal ANSI backgrounds
-        (r'{[R', ANSI_BACK_RED),
-        (r'{[G', ANSI_BACK_GREEN),
-        (r'{[Y', ANSI_BACK_YELLOW),
-        (r'{[B', ANSI_BACK_BLUE),
-        (r'{[M', ANSI_BACK_MAGENTA),
-        (r'{[C', ANSI_BACK_CYAN),
-        (r'{[W', ANSI_BACK_WHITE),    # light grey background
-        (r'{[X', ANSI_BACK_BLACK),     # pure black background
-
-        # alternative |-format
-
-        (r'|n', ANSI_NORMAL),          # reset
-        (r'|/', ANSI_RETURN),          # line break
-        (r'|-', 4*ANSI_SPACE),         # "fixed" tab, for indentation
-        (r'|t', ANSI_TAB),             # tab
-        (r'|_', ANSI_SPACE),           # space
-        (r'|*', ANSI_INVERSE),         # invert
-        (r'|^', ANSI_BLINK),           # blinking text (very annoying and not supported by all clients)
-        (r'|u', ANSI_UNDERLINE),       # underline
-
-        (r'|r', hilite + ANSI_RED),
-        (r'|g', hilite + ANSI_GREEN),
-        (r'|y', hilite + ANSI_YELLOW),
-        (r'|b', hilite + ANSI_BLUE),
-        (r'|m', hilite + ANSI_MAGENTA),
-        (r'|c', hilite + ANSI_CYAN),
-        (r'|w', hilite + ANSI_WHITE),  # pure white
-        (r'|x', hilite + ANSI_BLACK),  # dark grey
-
-        (r'|R', unhilite + ANSI_RED),
-        (r'|G', unhilite + ANSI_GREEN),
-        (r'|Y', unhilite + ANSI_YELLOW),
-        (r'|B', unhilite + ANSI_BLUE),
-        (r'|M', unhilite + ANSI_MAGENTA),
-        (r'|C', unhilite + ANSI_CYAN),
-        (r'|W', unhilite + ANSI_WHITE),  # light grey
-        (r'|X', unhilite + ANSI_BLACK),  # pure black
-
-        # hilight-able colors
-        (r'|h', hilite),
-        (r'|H', unhilite),
-
-        (r'|!R', ANSI_RED),
-        (r'|!G', ANSI_GREEN),
-        (r'|!Y', ANSI_YELLOW),
-        (r'|!B', ANSI_BLUE),
-        (r'|!M', ANSI_MAGENTA),
-        (r'|!C', ANSI_CYAN),
-        (r'|!W', ANSI_WHITE),  # light grey
-        (r'|!X', ANSI_BLACK),  # pure black
-
-        # normal ANSI backgrounds
-        (r'|[R', ANSI_BACK_RED),
-        (r'|[G', ANSI_BACK_GREEN),
-        (r'|[Y', ANSI_BACK_YELLOW),
-        (r'|[B', ANSI_BACK_BLUE),
-        (r'|[M', ANSI_BACK_MAGENTA),
-        (r'|[C', ANSI_BACK_CYAN),
-        (r'|[W', ANSI_BACK_WHITE),    # light grey background
-        (r'|[X', ANSI_BACK_BLACK)     # pure black background
-        ]
-    ext_ansi_map += settings.COLOR_ANSI_EXTRA_MAP
-
-    ansi_bright_bgs = [
-        # "bright" ANSI backgrounds using xterm256 since ANSI
-        # standard does not support it (will
-        # fallback to dark ANSI background colors if xterm256
-        # is not supported by client)
-        (r'{[r', r'{[500'),
-        (r'{[g', r'{[050'),
-        (r'{[y', r'{[550'),
-        (r'{[b', r'{[005'),
-        (r'{[m', r'{[505'),
-        (r'{[c', r'{[055'),
-        (r'{[w', r'{[555'),     # white background
-        (r'{[x', r'{[222'),     # dark grey background
-
-        # |-style variations
-        (r'|[r', r'|[500'),
-        (r'|[g', r'|[050'),
-        (r'|[y', r'|[550'),
-        (r'|[b', r'|[005'),
-        (r'|[m', r'|[505'),
-        (r'|[c', r'|[055'),
-        (r'|[w', r'|[555'),     # white background
-        (r'|[x', r'|[222')]     # dark grey background
-
-    # xterm256 {123, %c134. These are replaced directly by
-    # the sub_xterm256 method
-
-    xterm256_map = [
-        (r'\{[0-5]{3}', ""),     # {123 - foreground colour
-        (r'\{\[[0-5]{3}', ""),   # {[123 - background colour
-        # |-style
-        (r'\|[0-5]{3}', ""),     # |123 - foreground colour
-        (r'\|\[[0-5]{3}', ""),   # |[123 - background colour
-
-        # grayscale entries including ansi extremes: {=a .. {=z
-        (r'\{=[a-z]', ""),
-        (r'\{\[=[a-z]', ""),
-        (r'\|=[a-z]', ""),
-        (r'\|\[=[a-z]', ""),
-    ]
-
-    mxp_re = r'\|lc(.*?)\|lt(.*?)\|le'
-
-    # prepare regex matching
-    brightbg_sub = re.compile(r"|".join([r"(?<!\|)%s" % re.escape(tup[0]) for tup in ansi_bright_bgs]), re.DOTALL)
-    xterm256_sub = re.compile(r"|".join([tup[0] for tup in xterm256_map]), re.DOTALL)
-    ansi_sub = re.compile(r"|".join([re.escape(tup[0]) for tup in ext_ansi_map]), re.DOTALL)
-    mxp_sub = re.compile(mxp_re, re.DOTALL)
-
-    # used by regex replacer to correctly map ansi sequences
-    ansi_map = dict(ext_ansi_map)
-    ansi_bright_bgs_map = dict(ansi_bright_bgs)
-
-    # prepare matching ansi codes overall
-    ansi_re = r"\033\[[0-9;]+m"
-    ansi_regex = re.compile(ansi_re)
-
-    # escapes - these double-chars will be replaced with a single
-    # instance of each
-    ansi_escapes = re.compile(r"(%s)" % "|".join(ANSI_ESCAPES), re.DOTALL)
->>>>>>> 63ccac82
 
 ANSI_PARSER = ANSIParser()
 
