--- conflicted
+++ resolved
@@ -1039,12 +1039,7 @@
         timedelay (int or float): The delay in seconds.
         callback (callable): Will be called as `callback(*args, **kwargs)`
             after `timedelay` seconds.
-<<<<<<< HEAD
         *args: Will be used as arguments to callback
-=======
-        args (any): Will be used as arguments to callback.
-
->>>>>>> 995c2381
     Keyword Args:
         persistent (bool, optional): If True the delay remains after a server restart.
             persistent is False by default.
