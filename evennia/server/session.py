"""
This module defines a generic session class. All connection instances
(both on Portal and Server side) should inherit from this class.

"""
from builtins import object
from django.conf import settings

import time

# ------------------------------------------------------------
# Server Session
# ------------------------------------------------------------


class Session(object):
    """
    This class represents a player's session and is a template for
    both portal- and server-side sessions.

    Each connection will see two session instances created:

     1. A Portal session. This is customized for the respective connection
        protocols that Evennia supports, like Telnet, SSH etc. The Portal
        session must call init_session() as part of its initialization. The
        respective hook methods should be connected to the methods unique
        for the respective protocol so that there is a unified interface
        to Evennia.
     2. A Server session. This is the same for all connected accounts,
        regardless of how they connect.

    The Portal and Server have their own respective sessionhandlers. These
    are synced whenever new connections happen or the Server restarts etc,
    which means much of the same information must be stored in both places
    e.g. the portal can re-sync with the server when the server reboots.

    """

    # names of attributes that should be affected by syncing.
    _attrs_to_sync = ('protocol_key', 'address', 'suid', 'sessid', 'uid', 'csessid',
                      'uname', 'logged_in', 'puid',
                      'conn_time', 'cmd_last', 'cmd_last_visible', 'cmd_total',
                      'protocol_flags', 'server_data', "cmdset_storage_string")

    def init_session(self, protocol_key, address, sessionhandler):
        """
        Initialize the Session. This should be called by the protocol when
        a new session is established.

        Args:
            protocol_key (str): By default, one of 'telnet', 'telnet/ssl', 'ssh',
                'webclient/websocket' or 'webclient/ajax'.
            address (str): Client address.
            sessionhandler (SessionHandler): Reference to the
                main sessionhandler instance.

        """
        # This is currently 'telnet', 'ssh', 'ssl' or 'web'
        self.protocol_key = protocol_key
        # Protocol address tied to this session
        self.address = address

        # suid is used by some protocols, it's a hex key.
        self.suid = None

        # unique id for this session
        self.sessid = 0  # no sessid yet
        # client session id, if given by the client
        self.csessid = None
        # database id for the user connected to this session
        self.uid = None
        # user name, for easier tracking of sessions
        self.uname = None
        # if user has authenticated already or not
        self.logged_in = False

        # database id of puppeted object (if any)
        self.puid = None

        # session time statistics
        self.conn_time = time.time()
        self.cmd_last_visible = self.conn_time
        self.cmd_last = self.conn_time
        self.cmd_total = 0

        self.protocol_flags = {"ENCODING": "utf-8",
                               "SCREENREADER": False,
                               "INPUTDEBUG": False,
                               "RAW": False,
                               "NOCOLOR": False}
        self.server_data = {}

        # map of input data to session methods
        self.datamap = {}

        # a back-reference to the relevant sessionhandler this
        # session is stored in.
        self.sessionhandler = sessionhandler

    def get_sync_data(self):
        """
        Get all data relevant to sync the session.

        Args:
            syncdata (dict): All syncdata values, based on
                the keys given by self._attrs_to_sync.

        """
        return dict((key, value) for key, value in self.__dict__.items()
                    if key in self._attrs_to_sync)

    def load_sync_data(self, sessdata):
        """
        Takes a session dictionary, as created by get_sync_data, and
        loads it into the correct properties of the session.

        Args:
            sessdata (dict): Session data dictionary.

        """
        for propname, value in sessdata.items():
            if (propname == "protocol_flags" and isinstance(value, dict) and
                    hasattr(self, "protocol_flags") and
                    isinstance(self.protocol_flags, dict)):
                # special handling to allow partial update of protocol flags
                self.protocol_flags.update(value)
            else:
                setattr(self, propname, value)

    def at_sync(self):
        """
        Called after a session has been fully synced (including
        secondary operations such as setting self.account based
        on uid etc).

        """
        if self.account:
            self.protocol_flags.update(self.account.attributes.get("_saved_protocol_flags", {}))

<<<<<<< HEAD
    # helpers

    def encode_output(self, text):
        """
        Encode the given text for output, following the session's protocol flag.

        Args:
            text (str or bytes): the text to encode to bytes.

        Returns:
            encoded_text (bytes): the encoded text following the session's
                    protocol flag.  If the converting fails, log the error
                    and send the text with "?" in place of problematic
                    characters.  If the specified encoding cannot be found,
                    the protocol flag is reset to utf-8.
                    In any case, returns bytes.

        Note:
            If the argument is bytes, return it as is.

        """
        if isinstance(text, bytes):
            return text

        try:
            encoded = text.encode(self.protocol_flags["ENCODING"])
        except LookupError:
            self.protocol_flags["ENCODING"] = 'utf-8'
            encoded = text.encode('utf-8')
        except UnicodeEncodeError:
            print("An error occurred during string encoding to {encoding}.  Will remove errors and try again.".format(encoding=self.protocol_flags["ENCODING"]))
            encoded = text.encode(self.protocol_flags["ENCODING"], errors="replace")

        return encoded

=======
>>>>>>> 68440973
    # access hooks

    def disconnect(self, reason=None):
        """
        generic hook called from the outside to disconnect this session
        should be connected to the protocols actual disconnect mechanism.

        Args:
            reason (str): Eventual text motivating the disconnect.

        """
        pass

    def data_out(self, **kwargs):
        """
        Generic hook for sending data out through the protocol. Server
        protocols can use this right away. Portal sessions
        should overload this to format/handle the outgoing data as needed.

        Kwargs:
            kwargs (any): Other data to the protocol.

        """
        pass

    def data_in(self, **kwargs):
        """
        Hook for protocols to send incoming data to the engine.

        Kwargs:
            kwargs (any): Other data from the protocol.

        """
        pass<|MERGE_RESOLUTION|>--- conflicted
+++ resolved
@@ -137,44 +137,6 @@
         if self.account:
             self.protocol_flags.update(self.account.attributes.get("_saved_protocol_flags", {}))
 
-<<<<<<< HEAD
-    # helpers
-
-    def encode_output(self, text):
-        """
-        Encode the given text for output, following the session's protocol flag.
-
-        Args:
-            text (str or bytes): the text to encode to bytes.
-
-        Returns:
-            encoded_text (bytes): the encoded text following the session's
-                    protocol flag.  If the converting fails, log the error
-                    and send the text with "?" in place of problematic
-                    characters.  If the specified encoding cannot be found,
-                    the protocol flag is reset to utf-8.
-                    In any case, returns bytes.
-
-        Note:
-            If the argument is bytes, return it as is.
-
-        """
-        if isinstance(text, bytes):
-            return text
-
-        try:
-            encoded = text.encode(self.protocol_flags["ENCODING"])
-        except LookupError:
-            self.protocol_flags["ENCODING"] = 'utf-8'
-            encoded = text.encode('utf-8')
-        except UnicodeEncodeError:
-            print("An error occurred during string encoding to {encoding}.  Will remove errors and try again.".format(encoding=self.protocol_flags["ENCODING"]))
-            encoded = text.encode(self.protocol_flags["ENCODING"], errors="replace")
-
-        return encoded
-
-=======
->>>>>>> 68440973
     # access hooks
 
     def disconnect(self, reason=None):
